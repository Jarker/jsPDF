/** @preserve
 * jsPDF fromHTML plugin. BETA stage. API subject to change. Needs browser
 * Copyright (c) 2012 Willow Systems Corporation, willow-systems.com
 *               2014 Juan Pablo Gaviria, https://github.com/juanpgaviria
 *               2014 Diego Casorran, https://github.com/diegocr
 *               2014 Daniel Husar, https://github.com/danielhusar
 *
 * Permission is hereby granted, free of charge, to any person obtaining
 * a copy of this software and associated documentation files (the
 * "Software"), to deal in the Software without restriction, including
 * without limitation the rights to use, copy, modify, merge, publish,
 * distribute, sublicense, and/or sell copies of the Software, and to
 * permit persons to whom the Software is furnished to do so, subject to
 * the following conditions:
 *
 * The above copyright notice and this permission notice shall be
 * included in all copies or substantial portions of the Software.
 *
 * THE SOFTWARE IS PROVIDED "AS IS", WITHOUT WARRANTY OF ANY KIND,
 * EXPRESS OR IMPLIED, INCLUDING BUT NOT LIMITED TO THE WARRANTIES OF
 * MERCHANTABILITY, FITNESS FOR A PARTICULAR PURPOSE AND
 * NONINFRINGEMENT. IN NO EVENT SHALL THE AUTHORS OR COPYRIGHT HOLDERS BE
 * LIABLE FOR ANY CLAIM, DAMAGES OR OTHER LIABILITY, WHETHER IN AN ACTION
 * OF CONTRACT, TORT OR OTHERWISE, ARISING FROM, OUT OF OR IN CONNECTION
 * WITH THE SOFTWARE OR THE USE OR OTHER DEALINGS IN THE SOFTWARE.
 * ====================================================================
 */

(function(jsPDFAPI) {
<<<<<<< HEAD
  var DrillForContent, FontNameDB, FontStyleMap, FontWeightMap, GetCSS, PurgeWhiteSpace, Renderer, ResolveFont, ResolveUnitedNumber, UnitedNumberMap, elementHandledElsewhere, images, loadImgs, checkForFooter, process, tableToJson;
=======
  var clone,DrillForContent, FontNameDB, FontStyleMap, FontWeightMap, GetCSS, PurgeWhiteSpace, Renderer, ResolveFont, ResolveUnitedNumber, UnitedNumberMap, elementHandledElsewhere, images, loadImgs, process, tableToJson;
  clone = (function(){ 
    return function (obj) { Clone.prototype=obj; return new Clone() };
    function Clone(){}
  }());
>>>>>>> 769c140d
  PurgeWhiteSpace = function(array) {
    var fragment, i, l, lTrimmed, r, rTrimmed, trailingSpace;
    i = 0;
    l = array.length;
    fragment = void 0;
    lTrimmed = false;
    rTrimmed = false;
    while (!lTrimmed && i !== l) {
      fragment = array[i] = array[i].trimLeft();
      if (fragment) {
        lTrimmed = true;
      }
      i++;
    }
    i = l - 1;
    while (l && !rTrimmed && i !== -1) {
      fragment = array[i] = array[i].trimRight();
      if (fragment) {
        rTrimmed = true;
      }
      i--;
    }
    r = /\s+$/g;
    trailingSpace = true;
    i = 0;
    while (i !== l) {
      fragment = array[i].replace(/\s+/g, " ");
      if (trailingSpace) {
        fragment = fragment.trimLeft();
      }
      if (fragment) {
        trailingSpace = r.test(fragment);
      }
      array[i] = fragment;
      i++;
    }
    return array;
  };
  Renderer = function(pdf, x, y, settings) {
    this.pdf = pdf;
    this.x = x;
    this.y = y;
    this.settings = settings;
    this.init();
    return this;
  };
  ResolveFont = function(css_font_family_string) {
    var name, part, parts;
    name = void 0;
    parts = css_font_family_string.split(",");
    part = parts.shift();
    while (!name && part) {
      name = FontNameDB[part.trim().toLowerCase()];
      part = parts.shift();
    }
    return name;
  };
  ResolveUnitedNumber = function(css_line_height_string) {

    //IE8 issues
    css_line_height_string = css_line_height_string === "auto" ? "0px" : css_line_height_string;
    if (css_line_height_string.indexOf("em") > -1 && !isNaN(Number(css_line_height_string.replace("em", "")))) {
      css_line_height_string = Number(css_line_height_string.replace("em", "")) * 18.719 + "px";
    }
    if (css_line_height_string.indexOf("pt") > -1 && !isNaN(Number(css_line_height_string.replace("pt", "")))) {
      css_line_height_string = Number(css_line_height_string.replace("pt", "")) * 1.333 + "px";
    }

    var normal, undef, value;
    undef = void 0;
    normal = 16.00;
    value = UnitedNumberMap[css_line_height_string];
    if (value) {
      return value;
    }
    value = {
      "xx-small": 9,
      "x-small": 11,
      small: 13,
      medium: 16,
      large: 19,
      "x-large": 23,
      "xx-large": 28,
      auto: 0
    }[{
      css_line_height_string: css_line_height_string
    }];
    if (value !== undef) {
      return UnitedNumberMap[css_line_height_string] = value / normal;
    }
    if (value = parseFloat(css_line_height_string)) {
      return UnitedNumberMap[css_line_height_string] = value / normal;
    }
    value = css_line_height_string.match(/([\d\.]+)(px)/);
    if (value.length === 3) {
      return UnitedNumberMap[css_line_height_string] = parseFloat(value[1]) / normal;
    }
    return UnitedNumberMap[css_line_height_string] = 1;
  };
  GetCSS = function(element) {
    var css, tmp, computedCSSElement;
    computedCSSElement = (function(el) {
      var compCSS;
      compCSS = (function(el) {
        if ( document.defaultView && document.defaultView.getComputedStyle ) {
          return document.defaultView.getComputedStyle(el, null);
        } else if ( el.currentStyle ) {
          return el.currentStyle;
        } else {
          return el.style;
        }
      })(el);
      return function(prop) {
        prop = prop.replace(/-\D/g, function(match){
          return match.charAt(1).toUpperCase();
        })
        return compCSS[prop];
      }
    })(element);
    css = {};
    tmp = void 0;
    css["font-family"] = ResolveFont(computedCSSElement("font-family")) || "times";
    css["font-style"] = FontStyleMap[computedCSSElement("font-style")] || "normal";
	css["text-align"] = TextAlignMap[computedCSSElement("text-align")] || "left";
    tmp = FontWeightMap[computedCSSElement("font-weight")] || "normal";
    if (tmp === "bold") {
      if (css["font-style"] === "normal") {
        css["font-style"] = tmp;
      } else {
        css["font-style"] = tmp + css["font-style"];
      }
    }
    css["font-size"] = ResolveUnitedNumber(computedCSSElement("font-size")) || 1;
    css["line-height"] = ResolveUnitedNumber(computedCSSElement("line-height")) || 1;
    css["display"] = (computedCSSElement("display") === "inline" ? "inline" : "block");
    if (css["display"] === "block") {
      css["margin-top"] = ResolveUnitedNumber(computedCSSElement("margin-top")) || 0;
      css["margin-bottom"] = ResolveUnitedNumber(computedCSSElement("margin-bottom")) || 0;
      css["padding-top"] = ResolveUnitedNumber(computedCSSElement("padding-top")) || 0;
      css["padding-bottom"] = ResolveUnitedNumber(computedCSSElement("padding-bottom")) || 0;
      css["margin-left"] = ResolveUnitedNumber(computedCSSElement("margin-left")) || 0;
      css["margin-right"] = ResolveUnitedNumber(computedCSSElement("margin-right")) || 0;
      css["padding-left"] = ResolveUnitedNumber(computedCSSElement("padding-left")) || 0;
      css["padding-right"] = ResolveUnitedNumber(computedCSSElement("padding-right")) || 0;
    }
    return css;
  };
  elementHandledElsewhere = function(element, renderer, elementHandlers) {
    var handlers, i, isHandledElsewhere, l, t;
    isHandledElsewhere = false;
    i = void 0;
    l = void 0;
    t = void 0;
    handlers = elementHandlers["#" + element.id];
    if (handlers) {
      if (typeof handlers === "function") {
        isHandledElsewhere = handlers(element, renderer);
      } else {
        i = 0;
        l = handlers.length;
        while (!isHandledElsewhere && i !== l) {
          isHandledElsewhere = handlers[i](element, renderer);
          i++;
        }
      }
    }
    handlers = elementHandlers[element.nodeName];
    if (!isHandledElsewhere && handlers) {
      if (typeof handlers === "function") {
        isHandledElsewhere = handlers(element, renderer);
      } else {
        i = 0;
        l = handlers.length;
        while (!isHandledElsewhere && i !== l) {
          isHandledElsewhere = handlers[i](element, renderer);
          i++;
        }
      }
    }
    return isHandledElsewhere;
  };
  tableToJson = function(table, renderer) {
    var data, headers, i, j, rowData, tableRow, table_obj, table_with, cell, l;
    data = [];
    headers = [];
    i = 0;
    l = table.rows[0].cells.length;
    table_with = table.clientWidth;
    while (i < l) {
      cell = table.rows[0].cells[i];
      headers[i] = {
        name: cell.textContent.toLowerCase().replace(/\s+/g,''),
        prompt: cell.textContent.replace(/\r?\n/g,''),
        width: (cell.clientWidth / table_with) * renderer.pdf.internal.pageSize.width
      };
      i++;
    }
    i = 1;
    while (i < table.rows.length) {
      tableRow = table.rows[i];
      rowData = {};
      j = 0;
      while (j < tableRow.cells.length) {
        rowData[headers[j].name] = tableRow.cells[j].textContent.replace(/\r?\n/g,'');
        j++;
      }
      data.push(rowData);
      i++;
    }
    return table_obj = {
      rows: data,
      headers: headers
    };
  };
  var SkipNode = {
    SCRIPT   : 1,
    STYLE    : 1,
    NOSCRIPT : 1,
    OBJECT   : 1,
    EMBED    : 1
  };
  var listCount = 1;
  DrillForContent = function(element, renderer, elementHandlers) {
    var cn, cns, fragmentCSS, i, isBlock, l, px2pt, table2json, cb;
    cns = element.childNodes;
    cn = void 0;
    fragmentCSS = GetCSS(element);
    isBlock = fragmentCSS.display === "block";
    if (isBlock) {
      renderer.setBlockBoundary();
      renderer.setBlockStyle(fragmentCSS);
    }
    px2pt = 0.264583 * 72 / 25.4;
    i = 0;
    l = cns.length;
    while (i < l) {
      cn = cns[i];
      if (typeof cn === "object") {
		  
		/*** HEADER rendering **/
		if (cn.nodeType === 1 && cn.nodeName === 'HEADER') {
			var header = cn;
			//store old top margin
			var oldMarginTop = renderer.pdf.margins_doc.top;
			//subscribe for new page event and render header first on every page
			renderer.pdf.internal.events.subscribe('addPage', function(pageInfo) {
				//set current y position to old margin
				renderer.y = oldMarginTop;
				//render all child nodes of the header element
				DrillForContent(header,renderer,elementHandlers);	
				//set margin to old margin + rendered header + 10 space to prevent overlapping
				//important for other plugins (e.g. table) to start rendering at correct position after header
				renderer.pdf.margins_doc.top = renderer.y+10;
				renderer.y += 10;
			}, false);		  
        }	  
		  
        if (cn.nodeType === 8 && cn.nodeName === "#comment") {
          if (cn.textContent.match("ADD_PAGE")) {
            renderer.pdf.addPage();
            renderer.y = renderer.pdf.margins_doc.top;
          }
		} else if (cn.nodeType === 1 && !SkipNode[cn.nodeName]) {
          if (cn.nodeName === "IMG" && images[cn.getAttribute("src")]) {
            if ((renderer.pdf.internal.pageSize.height - renderer.pdf.margins_doc.bottom < renderer.y + cn.height) && (renderer.y > renderer.pdf.margins_doc.top)) {
              renderer.y = renderer.pdf.margins_doc.top;
			  renderer.pdf.addPage();
            }
            renderer.pdf.addImage(images[cn.getAttribute("src")], renderer.x, renderer.y, cn.width, cn.height);
            renderer.y += cn.height;
          } else if (cn.nodeName === "TABLE") {
            table2json = tableToJson(cn, renderer);
            renderer.y += 10;
            renderer.pdf.table(renderer.x, renderer.y, table2json.rows, table2json.headers, {
              autoSize: false,
              printHeaders: true,
              margins: renderer.pdf.margins_doc
            });
            renderer.y = renderer.pdf.lastCellPos.y + renderer.pdf.lastCellPos.h + 20;
          } else if (cn.nodeName === "OL" || cn.nodeName === "UL") {
            listCount = 1;
            if (!elementHandledElsewhere(cn, renderer, elementHandlers)) {
              DrillForContent(cn, renderer, elementHandlers);
            }
            renderer.y += 10;
          } else if (cn.nodeName === "LI") {
            var temp = renderer.x;
            renderer.x += cn.parentNode.nodeName === "UL" ? 22 : 10;
            renderer.y += 3;
            if (!elementHandledElsewhere(cn, renderer, elementHandlers)) {
              DrillForContent(cn, renderer, elementHandlers);
            }
            renderer.x = temp;
          } else {
            if (!elementHandledElsewhere(cn, renderer, elementHandlers)) {
              DrillForContent(cn, renderer, elementHandlers);
            }
          }
        } else if (cn.nodeType === 3) {
          var value = cn.nodeValue;
          if (cn.nodeValue && cn.parentNode.nodeName === "LI") {
            if (cn.parentNode.parentNode.nodeName === "OL") {
              value = listCount++ + '. ' + value;
            } else {
              var fontPx = fragmentCSS["font-size"] * 16;
              var radius = 2;
              if(fontPx > 20){
                radius = 3;
              }
              cb = function(x, y){
                this.pdf.circle(x, y, radius, 'FD');
              };
            }
          }
          renderer.addText(value, fragmentCSS);
        } else if (typeof cn === "string") {
          renderer.addText(cn, fragmentCSS);
        }
      }
      i++;
    }

    if (isBlock) {
      return renderer.setBlockBoundary(cb);
    }
  };
  images = {};
  loadImgs = function(element, renderer, elementHandlers, cb) {
    var imgs = element.getElementsByTagName('img'), l = imgs.length, x = 0;
    function done() {
	  renderer.pdf.internal.events.publish('imagesLoaded');
	  cb();
    }
    function loadImage(url) {
      if(!url) return;
      var img = new Image();
      ++x;img.crossOrigin='';
      img.onerror = img.onload = function() {
        if(img.complete && img.width + img.height)
          images[url] = images[url] || img;
        if(!--x) done();
      };
      img.src = url;
    }
    while(l--)
      loadImage(imgs[l].getAttribute("src"));
    cb = cb || function() {};
    return x || done();
  };
  checkForFooter = function(elem, renderer, elementHandlers, callback) {
	  //check if we can found a <footer> element
	  var footer = elem.getElementsByTagName("footer");
	  if (footer.length > 0) {
		
		footer = footer[0];
		
		//bad hack to get height of footer
		//creat dummy out and check new y after fake rendering
		var oldOut = renderer.pdf.internal.write;
		var oldY = renderer.y;
		renderer.pdf.internal.write = function() {};
		DrillForContent(footer, renderer, elementHandlers);
		var footerHeight = Math.ceil(renderer.y-oldY)+5;
		renderer.y = oldY;
		renderer.pdf.internal.write = oldOut;
		  
		//add 20% to prevent overlapping
		renderer.pdf.margins_doc.bottom += footerHeight;

		//Create function render header on every page
		var renderFooter = function(pageInfo) {
			var pageNumber = pageInfo !== undefined ? pageInfo.pageNumber : 1;
			//set current y position to old margin
			var oldPosition = renderer.y;
			//render all child nodes of the header element
			renderer.y = renderer.pdf.internal.pageSize.height - renderer.pdf.margins_doc.bottom;
			renderer.pdf.margins_doc.bottom -= footerHeight;

			//check if we have to add page numbers
			var spans = footer.getElementsByTagName('span');
			for(var i=0; i < spans.length; ++i) {
				//if we find some span element with class pageCounter, set the page
				if ( (" " + spans[i].className + " ").replace(/[\n\t]/g, " ").indexOf(" pageCounter ") > -1 ) {
					spans[i].innerHTML = pageNumber;
				}
				//if we find some span element with class totalPages, set a variable which is replaced after rendering of all pages
				if ( (" " + spans[i].className + " ").replace(/[\n\t]/g, " ").indexOf(" totalPages ") > -1 ) {
					spans[i].innerHTML = '###jsPDFVarTotalPages###';
				}
			}

			//render footer content
			DrillForContent(footer,renderer,elementHandlers);	
			//set bottom margin to previous height including the footer height
			renderer.pdf.margins_doc.bottom += footerHeight;
			//important for other plugins (e.g. table) to start rendering at correct position after header
			renderer.y = oldPosition;
		  };			
		  
		  //check if footer contains totalPages which shoudl be replace at the disoposal of the document
		  var spans = footer.getElementsByTagName('span');
		  for(var i=0; i < spans.length; ++i) {
			  if ( (" " + spans[i].className + " ").replace(/[\n\t]/g, " ").indexOf(" totalPages ") > -1 ) {
				  renderer.pdf.internal.events.subscribe('htmlRenderingFinished', renderer.pdf.putTotalPages.bind(renderer.pdf, '###jsPDFVarTotalPages###'), true);
			  }
		  }

		  //register event to render footer on every new page
		  renderer.pdf.internal.events.subscribe('addPage', renderFooter, false);
		  //render footer on first page
		  renderFooter();

		  //prevent footer rendering
		  SkipNode['FOOTER'] = 1;
		  
	  }
	  
	//footer preperation finished
	callback();
	  
  };
  process = function(pdf, element, x, y, settings, callback) {
    if (!element) return false;
    if (!element.parentNode) element = '' + element.innerHTML;
    if (typeof element === "string") {
      element = (function(element) {
        var $frame, $hiddendiv, framename, visuallyhidden;
        framename = "jsPDFhtmlText" + Date.now().toString() + (Math.random() * 1000).toFixed(0);
        visuallyhidden = "position: absolute !important;" + "clip: rect(1px 1px 1px 1px); /* IE6, IE7 */" + "clip: rect(1px, 1px, 1px, 1px);" + "padding:0 !important;" + "border:0 !important;" + "height: 1px !important;" + "width: 1px !important; " + "top:auto;" + "left:-100px;" + "overflow: hidden;";
        $hiddendiv = document.createElement('div');
        $hiddendiv.style.cssText = visuallyhidden;
        $hiddendiv.innerHTML = "<iframe style=\"height:1px;width:1px\" name=\"" + framename + "\" />";
        document.body.appendChild($hiddendiv);
        $frame = window.frames[framename];
        $frame.document.body.innerHTML = element;
        return $frame.document.body;
      })(element.replace(/<\/?script[^>]*?>/gi,''));
    }
    var r = new Renderer(pdf, x, y, settings);
		
	// 1. load images
	// 2. prepare optional footer elements
	// 3. render content
	loadImgs.call(this, element, r, settings.elementHandlers, function() {
		checkForFooter.call(this, element, r, settings.elementHandlers, function() {
			DrillForContent(element, r, settings.elementHandlers);
			//send event dispose for final taks (e.g. footer totalpage replacement)
			r.pdf.internal.events.publish('htmlRenderingFinished');
			callback(r.dispose());
		});
	});
	
    return r.dispose();
  };
  Renderer.prototype.init = function() {
    this.paragraph = {
      text: [],
      style: []
    };
    return this.pdf.internal.write("q");
  };
  Renderer.prototype.dispose = function() {
    this.pdf.internal.write("Q");	
    return {
      x: this.x,
      y: this.y
    };
  };
  Renderer.prototype.splitFragmentsIntoLines = function(fragments, styles) {
    var currentLineLength, defaultFontSize, ff, fontMetrics, fontMetricsCache, fragment, fragmentChopped, fragmentLength, fragmentSpecificMetrics, fs, k, line, lines, maxLineLength, style;
    defaultFontSize = 12;
    k = this.pdf.internal.scaleFactor;
    fontMetricsCache = {};
    ff = void 0;
    fs = void 0;
    fontMetrics = void 0;
    fragment = void 0;
    style = void 0;
    fragmentSpecificMetrics = void 0;
    fragmentLength = void 0;
    fragmentChopped = void 0;
    line = [];
    lines = [line];
    currentLineLength = 0;
    maxLineLength = this.settings.width;
    while (fragments.length) {
      fragment = fragments.shift();
      style = styles.shift();
      if (fragment) {
        ff = style["font-family"];
        fs = style["font-style"];
        fontMetrics = fontMetricsCache[ff + fs];
        if (!fontMetrics) {
          fontMetrics = this.pdf.internal.getFont(ff, fs).metadata.Unicode;
          fontMetricsCache[ff + fs] = fontMetrics;
        }
        fragmentSpecificMetrics = {
          widths: fontMetrics.widths,
          kerning: fontMetrics.kerning,
          fontSize: style["font-size"] * defaultFontSize,
          textIndent: currentLineLength
        };
        fragmentLength = this.pdf.getStringUnitWidth(fragment, fragmentSpecificMetrics) * fragmentSpecificMetrics.fontSize / k;
        if (currentLineLength + fragmentLength > maxLineLength) {
          fragmentChopped = this.pdf.splitTextToSize(fragment, maxLineLength, fragmentSpecificMetrics);
          line.push([fragmentChopped.shift(), style]);
          while (fragmentChopped.length) {
            line = [[fragmentChopped.shift(), style]];
            lines.push(line);
          }
          currentLineLength = this.pdf.getStringUnitWidth(line[0][0], fragmentSpecificMetrics) * fragmentSpecificMetrics.fontSize / k;
        } else {
          line.push([fragment, style]);
          currentLineLength += fragmentLength;
        }
      }
    }
	
	//if text alignment was set, set margin/indent of each line
	if (style['text-align'] !== undefined && (style['text-align'] === 'center' || style['text-align'] === 'right' || style['text-align'] === 'justify')) {
		for(var i = 0; i < lines.length; ++i) {
			var length = this.pdf.getStringUnitWidth(lines[i][0][0], fragmentSpecificMetrics) * fragmentSpecificMetrics.fontSize / k;
			//if there is more than on line we have to clone the style object as all lines hold a reference on this object
			if (i > 0) {
				lines[i][0][1] = clone(lines[i][0][1]);
			}
			var space = (maxLineLength-length);

			if (style['text-align'] === 'right') {
				lines[i][0][1]['margin-left'] = space;
			//if alignment is not right, it has to be center so split the space to the left and the right
			} else if (style['text-align'] === 'center') {
				lines[i][0][1]['margin-left'] = space/2;
			//if justify was set, calculate the word spacing and define in by using the css property
			} else if (style['text-align'] === 'justify') {
				var countSpaces = lines[i][0][0].split(' ').length-1;
				lines[i][0][1]['word-spacing'] = space/countSpaces;
				//ignore the last line in justify mode
				if (i === (lines.length-1)) {
					lines[i][0][1]['word-spacing'] = 0;
				}
			}
		}
	}

    return lines;
  }; 
  Renderer.prototype.RenderTextFragment = function(text, style) {
    var defaultFontSize, font;
    if (this.pdf.internal.pageSize.height - this.pdf.margins_doc.bottom < this.y + this.pdf.internal.getFontSize()) {
      this.pdf.internal.write("ET", "Q");
      this.pdf.addPage();
	  this.y = this.pdf.margins_doc.top;
      this.pdf.internal.write("q", "BT", this.pdf.internal.getCoordinateString(this.x), this.pdf.internal.getVerticalCoordinateString(this.y), "Td");
    }
    defaultFontSize = 12;
    font = this.pdf.internal.getFont(style["font-family"], style["font-style"]);
	
	//set the word spacing for e.g. justify style
	if (style['word-spacing'] !== undefined && style['word-spacing'] > 0) {
		this.pdf.internal.write(style['word-spacing'].toFixed(2), "Tw");
	}
	
	this.pdf.internal.write("/" + font.id, (defaultFontSize * style["font-size"]).toFixed(2), "Tf", "(" + this.pdf.internal.pdfEscape(text) + ") Tj");
	
	//set the word spacing back to neutral => 0
	if (style['word-spacing'] !== undefined) {
		this.pdf.internal.write(0, "Tw");
	}
	
  };
  Renderer.prototype.renderParagraph = function(cb) {
    var blockstyle, defaultFontSize, fontToUnitRatio, fragments, i, l, line, lines, maxLineHeight, out, paragraphspacing_after, paragraphspacing_before, priorblockstype, styles, fontSize;
    fragments = PurgeWhiteSpace(this.paragraph.text);
    styles = this.paragraph.style;
    blockstyle = this.paragraph.blockstyle;
    priorblockstype = this.paragraph.blockstyle || {};
    this.paragraph = {
      text: [],
      style: [],
      blockstyle: {},
      priorblockstyle: blockstyle
    };
    if (!fragments.join("").trim()) {
      return;
    }
    lines = this.splitFragmentsIntoLines(fragments, styles);
    line = void 0;
    maxLineHeight = void 0;
    defaultFontSize = 12;
    fontToUnitRatio = defaultFontSize / this.pdf.internal.scaleFactor;
    paragraphspacing_before = (Math.max((blockstyle["margin-top"] || 0) - (priorblockstype["margin-bottom"] || 0), 0) + (blockstyle["padding-top"] || 0)) * fontToUnitRatio;
    paragraphspacing_after = ((blockstyle["margin-bottom"] || 0) + (blockstyle["padding-bottom"] || 0)) * fontToUnitRatio;
    out = this.pdf.internal.write;
    i = void 0;
    l = void 0;
    this.y += paragraphspacing_before;
    out("q", "BT", this.pdf.internal.getCoordinateString(this.x), this.pdf.internal.getVerticalCoordinateString(this.y), "Td");
	
	//stores the current indent of cursor position
	var currentIndent = 0;
    
	while (lines.length) {
      line = lines.shift();
      maxLineHeight = 0;
      i = 0;
      l = line.length;
      while (i !== l) {
        if (line[i][0].trim()) {
          maxLineHeight = Math.max(maxLineHeight, line[i][1]["line-height"], line[i][1]["font-size"]);
          fontSize = line[i][1]["font-size"] * 7;
        }
        i++;
      }
	  //if we have to move the cursor to adapt the indent
	  var indentMove = 0;
	  //if a margin was added (by e.g. a text-alignment), move the cursor
	  if (line[0][1]["margin-left"] !== undefined && line[0][1]["margin-left"] > 0) {
		wantedIndent = this.pdf.internal.getCoordinateString(line[0][1]["margin-left"]);
		indentMove = wantedIndent-currentIndent;
		currentIndent = wantedIndent;
	  }	  
	  //move the cursor
      out(indentMove, (-1 * defaultFontSize * maxLineHeight).toFixed(2), "Td");
      i = 0;
      l = line.length;
      while (i !== l) {
        if (line[i][0]) {
          this.RenderTextFragment(line[i][0], line[i][1]);
        }
        i++;
      }
      this.y += maxLineHeight * fontToUnitRatio;
    }
    if (cb && typeof cb === "function") {
      cb.call(this, this.x - 9, this.y - fontSize/2);
    }
    out("ET", "Q");
    return this.y += paragraphspacing_after;
  };
  Renderer.prototype.setBlockBoundary = function(cb) {
    return this.renderParagraph(cb);
  };
  Renderer.prototype.setBlockStyle = function(css) {
    return this.paragraph.blockstyle = css;
  };
  Renderer.prototype.addText = function(text, css) {
    this.paragraph.text.push(text);
    return this.paragraph.style.push(css);
  };
  FontNameDB = {
    helvetica: "helvetica",
    "sans-serif": "helvetica",
    serif: "times",
    times: "times",
    "times new roman": "times",
    monospace: "courier",
    courier: "courier"
  };
  FontWeightMap = {
    100: "normal",
    200: "normal",
    300: "normal",
    400: "normal",
    500: "bold",
    600: "bold",
    700: "bold",
    800: "bold",
    900: "bold",
    normal: "normal",
    bold: "bold",
    bolder: "bold",
    lighter: "normal"
  };
  FontStyleMap = {
    normal: "normal",
    italic: "italic",
    oblique: "italic"
  };
  TextAlignMap = {
	left: "left",
    right: "right",
    center: "center",
	justify: "justify"
  };
  UnitedNumberMap = {
    normal: 1
    /*
      Converts HTML-formatted text into formatted PDF text.

      Notes:
      2012-07-18
      Plugin relies on having browser, DOM around. The HTML is pushed into dom and traversed.
      Plugin relies on jQuery for CSS extraction.
      Targeting HTML output from Markdown templating, which is a very simple
      markup - div, span, em, strong, p. No br-based paragraph separation supported explicitly (but still may work.)
      Images, tables are NOT supported.

      @public
      @function
      @param HTML {String or DOM Element} HTML-formatted text, or pointer to DOM element that is to be rendered into PDF.
      @param x {Number} starting X coordinate in jsPDF instance's declared units.
      @param y {Number} starting Y coordinate in jsPDF instance's declared units.
      @param settings {Object} Additional / optional variables controlling parsing, rendering.
      @returns {Object} jsPDF instance
    */
  };
  return jsPDFAPI.fromHTML = function(HTML, x, y, settings, callback, margins) {
    "use strict";
    this.margins_doc = margins || {top:0,bottom:0};
    if(!settings) settings = {};
    if(!settings.elementHandlers) settings.elementHandlers = {};
    return process(this, HTML, x || 4, y || 4, settings, callback);
  };
})(jsPDF.API);<|MERGE_RESOLUTION|>--- conflicted
+++ resolved
@@ -27,15 +27,11 @@
  */
 
 (function(jsPDFAPI) {
-<<<<<<< HEAD
-  var DrillForContent, FontNameDB, FontStyleMap, FontWeightMap, GetCSS, PurgeWhiteSpace, Renderer, ResolveFont, ResolveUnitedNumber, UnitedNumberMap, elementHandledElsewhere, images, loadImgs, checkForFooter, process, tableToJson;
-=======
-  var clone,DrillForContent, FontNameDB, FontStyleMap, FontWeightMap, GetCSS, PurgeWhiteSpace, Renderer, ResolveFont, ResolveUnitedNumber, UnitedNumberMap, elementHandledElsewhere, images, loadImgs, process, tableToJson;
+  var clone,DrillForContent, FontNameDB, FontStyleMap, FontWeightMap, GetCSS, PurgeWhiteSpace, Renderer, ResolveFont, ResolveUnitedNumber, UnitedNumberMap, elementHandledElsewhere, images, loadImgs, checkForFooter, process, tableToJson;
   clone = (function(){ 
     return function (obj) { Clone.prototype=obj; return new Clone() };
     function Clone(){}
   }());
->>>>>>> 769c140d
   PurgeWhiteSpace = function(array) {
     var fragment, i, l, lTrimmed, r, rTrimmed, trailingSpace;
     i = 0;
@@ -298,11 +294,11 @@
             renderer.pdf.addPage();
             renderer.y = renderer.pdf.margins_doc.top;
           }
-		} else if (cn.nodeType === 1 && !SkipNode[cn.nodeName]) {
+        } else if (cn.nodeType === 1 && !SkipNode[cn.nodeName]) {
           if (cn.nodeName === "IMG" && images[cn.getAttribute("src")]) {
             if ((renderer.pdf.internal.pageSize.height - renderer.pdf.margins_doc.bottom < renderer.y + cn.height) && (renderer.y > renderer.pdf.margins_doc.top)) {
+              renderer.pdf.addPage();
               renderer.y = renderer.pdf.margins_doc.top;
-			  renderer.pdf.addPage();
             }
             renderer.pdf.addImage(images[cn.getAttribute("src")], renderer.x, renderer.y, cn.width, cn.height);
             renderer.y += cn.height;
@@ -498,7 +494,7 @@
     return this.pdf.internal.write("q");
   };
   Renderer.prototype.dispose = function() {
-    this.pdf.internal.write("Q");	
+    this.pdf.internal.write("Q");
     return {
       x: this.x,
       y: this.y
@@ -582,13 +578,13 @@
 	}
 
     return lines;
-  }; 
+  };
   Renderer.prototype.RenderTextFragment = function(text, style) {
     var defaultFontSize, font;
     if (this.pdf.internal.pageSize.height - this.pdf.margins_doc.bottom < this.y + this.pdf.internal.getFontSize()) {
       this.pdf.internal.write("ET", "Q");
       this.pdf.addPage();
-	  this.y = this.pdf.margins_doc.top;
+      this.y = this.pdf.margins_doc.top;
       this.pdf.internal.write("q", "BT", this.pdf.internal.getCoordinateString(this.x), this.pdf.internal.getVerticalCoordinateString(this.y), "Td");
     }
     defaultFontSize = 12;
