--- conflicted
+++ resolved
@@ -61,11 +61,8 @@
       'plugins/autoprint.js',
       'plugins/addhtml.js',
       'plugins/viewerpreferences.js',
-<<<<<<< HEAD
       'plugins/setlanguage.js',
-=======
       'plugins/outline.js',
->>>>>>> a8b88514
       'tests/utils/compare.js',
       {
         pattern: 'tests/**/*.spec.js',
