--- conflicted
+++ resolved
@@ -62,18 +62,12 @@
       'plugins/addhtml.js',
       'plugins/addimage.js',
       'plugins/viewerpreferences.js',
-<<<<<<< HEAD
       'plugins/png_support.js',
-      
-      
+      'plugins/setlanguage.js',
+      'plugins/outline.js',
       './libs/deflate.js',      
       './libs/png_support/png.js',
       './libs/png_support/zlib.js',
-      
-=======
-      'plugins/setlanguage.js',
-      'plugins/outline.js',
->>>>>>> 50358604
       'tests/utils/compare.js',
       {
         pattern: 'tests/**/*.spec.js',
