--- conflicted
+++ resolved
@@ -362,7 +362,6 @@
         out('endobj');
         events.publish('postPutPages');
       },
-<<<<<<< HEAD
       putFont = function(font) {
 
         events.publish('putFont', {
@@ -378,20 +377,6 @@
 	        }
 	        out('/Subtype/Type1>>');
 	        out('endobj');
-=======
-      putFont = function (font) {
-        if ((font.id).slice(1) >= 14) {
-          var dictionary = font.metadata.embedTTF(font.encoding, newObject, out);
-          dictionary ? font.objectNumber = dictionary : delete fonts[font.id];
-        } else {
-          font.objectNumber = newObject();
-          out('<</BaseFont/' + font.postScriptName + '/Type/Font');
-          if (typeof font.encoding === 'string') {
-            out('/Encoding/' + font.encoding);
-          }
-          out('/Subtype/Type1>>');
-          out('endobj');
->>>>>>> 31f963e9
         }
       },
       putFonts = function () {
@@ -467,11 +452,7 @@
        * @name FontObject
        * @ignore This should not be in the public docs.
        */
-<<<<<<< HEAD
       addFont = function(postScriptName, fontName, fontStyle, encoding) {
-=======
-      addFont = function (postScriptName, fontName, fontStyle, encoding) {
->>>>>>> 31f963e9
         var fontKey = 'F' + (Object.keys(fonts).length + 1).toString(10),
           // This is FontObject
           font = fonts[fontKey] = {
@@ -874,45 +855,8 @@
        * @param fontStyle {String} can be undefined on "falthy" to indicate "use current"
        * @returns {String} Font key.
        */
-<<<<<<< HEAD
       getFont = function(fontName, fontStyle) {
           var key, originalFontName;
-
-=======
-      getFont = function (fontName, fontStyle) {
-        var key, originalFontName;
-
-        fontName = fontName !== undefined ? fontName : fonts[activeFontKey].fontName;
-        fontStyle = fontStyle !== undefined ? fontStyle : fonts[activeFontKey].fontStyle;
-
-        originalFontName = fontName;
-
-        if (fontName !== undefined) {
-          fontName = fontName.toLowerCase();
-        }
-        switch (fontName) {
-          case 'sans-serif':
-          case 'verdana':
-          case 'arial':
-          case 'helvetica':
-            fontName = 'helvetica';
-            break;
-          case 'fixed':
-          case 'monospace':
-          case 'terminal':
-          case 'courier':
-            fontName = 'courier';
-            break;
-          case 'serif':
-          case 'cursive':
-          case 'fantasy':
-            fontName = 'times';
-            break;
-          default:
-            fontName = originalFontName;
-            break;
-        }
->>>>>>> 31f963e9
 
           fontName = fontName !== undefined ? fontName : fonts[activeFontKey].fontName;
           fontStyle = fontStyle !== undefined ? fontStyle : fonts[activeFontKey].fontStyle;
@@ -1373,11 +1317,7 @@
        * @methodOf jsPDF#
        * @name text
        */
-<<<<<<< HEAD
       API.text = function(text, x, y, options) {
-=======
-      API.text = function (text, x, y, flags, angle, align) {
->>>>>>> 31f963e9
         /**
          * Inserts something like this into PDF
          *   BT
@@ -1664,7 +1604,6 @@
         var parmRenderingMode = options.renderingMode || options.stroke;
         var pageContext = this.internal.getCurrentPageInfo().pageContext;
 
-<<<<<<< HEAD
         switch (parmRenderingMode) {
             case 0:
             case false:
@@ -1827,65 +1766,11 @@
                 	}
                     text.push([da[i], newX, newY]);
                 }
-=======
-        if (typeof text === 'string') {
-          text = ESC(text);
-        } else if (Object.prototype.toString.call(text) ===
-          '[object Array]') {
-          // we don't want to destroy  original text array, so cloning it
-          var sa = text.concat();
-          var da = [];
-          var len = sa.length;
-          var activeFont = fonts[activeFontKey];
-          var isHex = activeFont.encoding === "MacRomanEncoding" ? true : false;
-          // we do array.join('text that must not be PDFescaped")
-          // thus, pdfEscape each component separately
-
-          while (len--) {
-            da.push(isHex ? sa.shift() : ESC(sa.shift()));
-          }
-          var linesLeft = Math.ceil((pageHeight - y - this._runningPageHeight) *
-            k / (activeFontSize * lineHeightProportion));
-          if (0 <= linesLeft && linesLeft < da.length + 1) {
-            //todo = da.splice(linesLeft-1);
-          }
-
-          if (align) {
-            var leading = activeFontSize * lineHeightProportion;
-            var option = activeFontKey.slice(1) < 14 ? {} : {
-              font: activeFont.metadata,
-              fontSize: activeFontSize,
-              charSpace: activeCharSpace
-            };
-            var lineWidths = text.map(function (v) {
-              return this.getStringUnitWidth(v, option) * activeFontSize / k;
-            }, this);
-            var left;
-            var prevX;
-            var maxLineLength;
-
-
-            maxLineLength = Math.max.apply(Math, lineWidths);
-            // The first line uses the "main" Td setting,
-            // and the subsequent lines are offset by the
-            // previous line's x coordinate.
-            if (align === "center") {
-              // The passed in x coordinate defines
-              // the center point.
-              left = x - maxLineLength / 2;
-              x -= lineWidths[0] / 2;
-            } else if (align === "right") {
-              // The passed in x coordinate defines the
-              // rightmost point of the text.
-              left = x - maxLineLength;
-              x -= lineWidths[0];
->>>>>>> 31f963e9
             } else {
                 throw new Error(
                     'Unrecognized alignment option, use "left", "center", "right" or "justify".'
                 );
             }
-<<<<<<< HEAD
         }
         
         //creating Payload-Object to make text byRef
@@ -1962,53 +1847,12 @@
         }
         if (variant === 0) {
             text = text.join(" Tj\nT* ");
-=======
-            prevX = x;
-            text = isHex ? activeFont.metadata.encode(activeFont.metadata.subset, da[0], R2L) : da[0];
-            for (var i = 1, len = da.length; i < len; i++) {
-              var delta = maxLineLength - lineWidths[i];
-              if (align === "center") delta /= 2;
-              // T* = x-offset leading Td ( text )
-              if (isHex) {
-                text += "> Tj\n" + ((left - prevX) + delta) + " -" + leading +
-                  " Td <" + da[i];
-              } else {
-                text += ") Tj\n" + ((left - prevX) + delta) + " -" + leading +
-                  " Td (" + da[i];
-              }
-              prevX = left + delta;
-            }
-          } else {
-            text = isHex ? da.map(function (out) {
-              return activeFont.metadata.encode(activeFont.metadata.subset, out, R2L);
-            }).join("> Tj\nT* <") : da.join(") Tj\nT* (");
-          }
-          text = isHex ? '<' + text + '>' : '(' + text + ')';
-        } else {
-          throw new Error('Type of text must be string or Array. "' + text +
-            '" is not recognized.');
-        }
-        // Using "'" ("go next line and render text" mark) would save space but would complicate our rendering code, templates
-
-        // BT .. ET does NOT have default settings for Tf. You must state that explicitely every time for BT .. ET
-        // if you want text transformation matrix (+ multiline) to work reliably (which reads sizes of things from font declarations)
-        // Thus, there is NO useful, *reliable* concept of "default" font for a page.
-        // The fact that "default" (reuse font used before) font worked before in basic cases is an accident
-        // - readers dealing smartly with brokenness of jsPDF's markup.
-
-        var curY;
-        if (todo) {
-          //this.addPage();
-          //this._runningPageHeight += y -  (activeFontSize * 1.7 / k);
-          //curY = f2(pageHeight - activeFontSize * 1.7 /k);
->>>>>>> 31f963e9
         } else {
             text = text.join(" Tj\n");
         }
 
         text += " Tj\n";
 
-<<<<<<< HEAD
 		var result = 'BT\n/' +
         activeFontKey + ' ' + activeFontSize + ' Tf\n' + // font face, style, size
         (activeFontSize * lineHeightProportion) + ' TL\n' + // line spacing
@@ -2016,25 +1860,7 @@
         result += xtra;
         result += text;
         result += "ET";
-=======
-        var result = 'BT\n/' +
-          activeFontKey + ' ' + activeFontSize + ' Tf\n' + // font face, style, size
-          (activeFontSize * lineHeightProportion) + ' TL\n' + // line spacing
-          strokeOption + textColor + '\n';
-
-        if (activeCharSpace)
-          result += activeCharSpace + ' Tc\n';
-
-        result += xtra + f2(x * k) + ' ' + curY + ' ' + mode + '\n' +
-          text + ' Tj\nET';
-
-        if (todo) {
-          //this.text( todo, x, activeFontSize * 1.7 / k);
-          //this.text( todo, x, this._runningPageHeight + (activeFontSize * 1.7 / k));
-          this.text(todo, x, y); // + (activeFontSize * 1.7 / k));
-        }
->>>>>>> 31f963e9
-
+      
         out(result);
         return this;
       };
@@ -2458,11 +2284,7 @@
      * @methodOf jsPDF#
      * @name addFont
      */
-<<<<<<< HEAD
     API.addFont = function(postScriptName, fontName, fontStyle, encoding) {
-=======
-    API.addFont = function (postScriptName, fontName, fontStyle, encoding) {
->>>>>>> 31f963e9
       addFont(postScriptName, fontName, fontStyle, encoding);
     };
 
