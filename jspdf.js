--- conflicted
+++ resolved
@@ -181,12 +181,8 @@
 			page = 0,
 			currentPage,
 			pages = [],
-<<<<<<< HEAD
 			pagesContext = [], // same index as pages and pagedim
-			pagedim = {},
-=======
 			pagedim = [],
->>>>>>> 32b4088b
 			content = [],
 			additionalObjects = [],
 			lineCapID = 0,
@@ -1101,22 +1097,9 @@
 			}
 			return this;
 		};
-<<<<<<< HEAD
-		API.deletePage = function(targetPage) {
-			for (var i=targetPage; i< page; i++){
-				pages[i] = pages[i+1];
-				pagedim[i] = pagedim[i+1];				
-				pagesContext[i] = pagesContext[i+1];				
-			}
-			page--;
-			if (currentPage > page){
-				currentPage = page;
-			}
-			this.setPage(currentPage);
-=======
+
 		API.deletePage = function() {
 			_deletePage.apply( this, arguments );
->>>>>>> 32b4088b
 			return this;
 		};
 		API.setDisplayMode = function(zoom, layout, pmode) {
