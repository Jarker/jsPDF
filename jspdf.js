--- conflicted
+++ resolved
@@ -410,12 +410,8 @@
       padd2 = function (number) {
         return ('0' + parseInt(number)).slice(-2);
       },
-<<<<<<< HEAD
-      out = function (string) {
-=======
       out = function(string) {
         string = (typeof string === "string") ? string : string.toString();
->>>>>>> 94e06681
         if (outToPages) {
           /* set by beginPage */
           pages[currentPage].push(string);
@@ -2883,11 +2879,7 @@
     global.jsPDF = jsPDF;
   }
   return jsPDF;
-<<<<<<< HEAD
-})(typeof self !== "undefined" && self || typeof global !== "undefined" && global || typeof window !== "undefined" && window || (Function ("return this"))());
-=======
 }(typeof self !== "undefined" && self || typeof window !== "undefined" && window || typeof global !== "undefined" && global ||  Function('return typeof this === "object" && this.content')() || Function('return this')()));
 // `self` is undefined in Firefox for Android content script context
 // while `this` is nsIContentFrameMessageManager
-// with an attribute `content` that corresponds to the window
->>>>>>> 94e06681
+// with an attribute `content` that corresponds to the window