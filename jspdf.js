/** @preserve
 * jsPDF - PDF Document creation from JavaScript
 * Version ${versionID}
 *                           CommitID ${commitID}
 *
 * Copyright (c) 2010-2016 James Hall <james@parall.ax>, https://github.com/MrRio/jsPDF
 *               2010 Aaron Spike, https://github.com/acspike
 *               2012 Willow Systems Corporation, willow-systems.com
 *               2012 Pablo Hess, https://github.com/pablohess
 *               2012 Florian Jenett, https://github.com/fjenett
 *               2013 Warren Weckesser, https://github.com/warrenweckesser
 *               2013 Youssef Beddad, https://github.com/lifof
 *               2013 Lee Driscoll, https://github.com/lsdriscoll
 *               2013 Stefan Slonevskiy, https://github.com/stefslon
 *               2013 Jeremy Morel, https://github.com/jmorel
 *               2013 Christoph Hartmann, https://github.com/chris-rock
 *               2014 Juan Pablo Gaviria, https://github.com/juanpgaviria
 *               2014 James Makes, https://github.com/dollaruw
 *               2014 Diego Casorran, https://github.com/diegocr
 *               2014 Steven Spungin, https://github.com/Flamenco
 *               2014 Kenneth Glassey, https://github.com/Gavvers
 *
 * Permission is hereby granted, free of charge, to any person obtaining
 * a copy of this software and associated documentation files (the
 * "Software"), to deal in the Software without restriction, including
 * without limitation the rights to use, copy, modify, merge, publish,
 * distribute, sublicense, and/or sell copies of the Software, and to
 * permit persons to whom the Software is furnished to do so, subject to
 * the following conditions:
 *
 * The above copyright notice and this permission notice shall be
 * included in all copies or substantial portions of the Software.
 *
 * THE SOFTWARE IS PROVIDED "AS IS", WITHOUT WARRANTY OF ANY KIND,
 * EXPRESS OR IMPLIED, INCLUDING BUT NOT LIMITED TO THE WARRANTIES OF
 * MERCHANTABILITY, FITNESS FOR A PARTICULAR PURPOSE AND
 * NONINFRINGEMENT. IN NO EVENT SHALL THE AUTHORS OR COPYRIGHT HOLDERS BE
 * LIABLE FOR ANY CLAIM, DAMAGES OR OTHER LIABILITY, WHETHER IN AN ACTION
 * OF CONTRACT, TORT OR OTHERWISE, ARISING FROM, OUT OF OR IN CONNECTION
 * WITH THE SOFTWARE OR THE USE OR OTHER DEALINGS IN THE SOFTWARE.
 *
 * Contributor(s):
 *    siefkenj, ahwolf, rickygu, Midnith, saintclair, eaparango,
 *    kim3er, mfo, alnorth, Flamenco
 */

/**
 * Creates new jsPDF document object instance.
 * @name jsPDF
 * @class
 * @param orientation {String/Object} Orientation of the first page. Possible values are "portrait" or "landscape" (or shortcuts "p" (Default), "l") <br />
 * Can also be an options object.
 * @param unit {String}  Measurement unit to be used when coordinates are specified.<br />
 * Possible values are "pt" (points), "mm" (Default), "cm", "in" or "px".
 * @param format {String/Array} The format of the first page. Can be <ul><li>a0 - a10</li><li>b0 - b10</li><li>c0 - c10</li><li>c0 - c10</li><li>dl</li><li>letter</li><li>government-letter</li><li>legal</li><li>junior-legal</li><li>ledger</li><li>tabloid</li><li>credit-card</li></ul><br />
 * Default is "a4". If you want to use your own format just pass instead of one of the above predefined formats the size as an number-array , e.g. [595.28, 841.89]
 * @returns {jsPDF}
 * @description
 * If the first parameter (orientation) is an object, it will be interpreted as an object of named parameters
 * ```
 * {
 *  orientation: 'p',
 *  unit: 'mm',
 *  format: 'a4',
 *  hotfixes: [] // an array of hotfix strings to enable
 * }
 * ```
 */
var jsPDF = (function (global) {
  'use strict';
  var pdfVersion = '1.3',
    pageFormats = { // Size in pt of various paper formats
      'a0': [2383.94, 3370.39],
      'a1': [1683.78, 2383.94],
      'a2': [1190.55, 1683.78],
      'a3': [841.89, 1190.55],
      'a4': [595.28, 841.89],
      'a5': [419.53, 595.28],
      'a6': [297.64, 419.53],
      'a7': [209.76, 297.64],
      'a8': [147.40, 209.76],
      'a9': [104.88, 147.40],
      'a10': [73.70, 104.88],
      'b0': [2834.65, 4008.19],
      'b1': [2004.09, 2834.65],
      'b2': [1417.32, 2004.09],
      'b3': [1000.63, 1417.32],
      'b4': [708.66, 1000.63],
      'b5': [498.90, 708.66],
      'b6': [354.33, 498.90],
      'b7': [249.45, 354.33],
      'b8': [175.75, 249.45],
      'b9': [124.72, 175.75],
      'b10': [87.87, 124.72],
      'c0': [2599.37, 3676.54],
      'c1': [1836.85, 2599.37],
      'c2': [1298.27, 1836.85],
      'c3': [918.43, 1298.27],
      'c4': [649.13, 918.43],
      'c5': [459.21, 649.13],
      'c6': [323.15, 459.21],
      'c7': [229.61, 323.15],
      'c8': [161.57, 229.61],
      'c9': [113.39, 161.57],
      'c10': [79.37, 113.39],
      'dl': [311.81, 623.62],
      'letter': [612, 792],
      'government-letter': [576, 756],
      'legal': [612, 1008],
      'junior-legal': [576, 360],
      'ledger': [1224, 792],
      'tabloid': [792, 1224],
      'credit-card': [153, 243]
    };

  /**
   * jsPDF's Internal PubSub Implementation.
   * See mrrio.github.io/jsPDF/doc/symbols/PubSub.html
   * Backward compatible rewritten on 2014 by
   * Diego Casorran, https://github.com/diegocr
   *
   * @class
   * @name PubSub
   * @ignore This should not be in the public docs.
   */
  function PubSub(context) {
    var topics = {};

    this.subscribe = function (topic, callback, once) {
      if (typeof callback !== 'function') {
        return false;
      }

      if (!topics.hasOwnProperty(topic)) {
        topics[topic] = {};
      }

      var id = Math.random().toString(35);
      topics[topic][id] = [callback, !!once];

      return id;
    };

    this.unsubscribe = function (token) {
      for (var topic in topics) {
        if (topics[topic][token]) {
          delete topics[topic][token];
          return true;
        }
      }
      return false;
    };

    this.publish = function (topic) {
      if (topics.hasOwnProperty(topic)) {
        var args = Array.prototype.slice.call(arguments, 1),
          idr = [];

        for (var id in topics[topic]) {
          var sub = topics[topic][id];
          try {
            sub[0].apply(context, args);
          } catch (ex) {
            if (global.console) {
              console.error('jsPDF PubSub Error', ex.message, ex);
            }
          }
          if (sub[1]) idr.push(id);
        }
        if (idr.length) idr.forEach(this.unsubscribe);
      }
    };
  }

  /**
   * @constructor
   * @private
   */
  function jsPDF(orientation, unit, format, compressPdf) {
    var options = {};

    if (typeof orientation === 'object') {
      options = orientation;

      orientation = options.orientation;
      unit = options.unit || unit;
      format = options.format || format;
      compressPdf = options.compress || options.compressPdf || compressPdf;
    }

    // Default options
    unit = unit || 'mm';
    format = format || 'a4';
    orientation = ('' + (orientation || 'P')).toLowerCase();

    var format_as_string = ('' + format).toLowerCase(),
      compress = !!compressPdf && typeof Uint8Array === 'function',
      textColor = options.textColor || '0 g',
      drawColor = options.drawColor || '0 G',
      activeFontSize = options.fontSize || 16,
      activeCharSpace = options.charSpace || 0,
      R2L = options.R2L || false,
      lineHeightProportion = options.lineHeight || 1.15,
      lineWidth = options.lineWidth || 0.200025, // 2mm
      objectNumber = 2, // 'n' Current object number
      outToPages = !1, // switches where out() prints. outToPages true = push to pages obj. outToPages false = doc builder content
      offsets = [], // List of offsets. Activated and reset by buildDocument(). Pupulated by various calls buildDocument makes.
      fonts = {}, // collection of font objects, where key is fontKey - a dynamically created label for a given font.
      fontmap = {}, // mapping structure fontName > fontStyle > font key - performance layer. See addFont()
      activeFontKey, // will be string representing the KEY of the font as combination of fontName + fontStyle
      k, // Scale factor
      tmp,
      page = 0,
      currentPage,
      pages = [],
      pagesContext = [], // same index as pages and pagedim
      pagedim = [],
      content = [],
      additionalObjects = [],
      lineCapID = 0,
      lineJoinID = 0,
      content_length = 0,
      pageWidth,
      pageHeight,
      pageMode,
      zoomMode,
      layoutMode,
      creationDate,
      documentProperties = {
        'title': '',
        'subject': '',
        'author': '',
        'keywords': '',
        'creator': ''
      },
      API = {},
      events = new PubSub(API),
      hotfixes = options.hotfixes || [],

      /////////////////////
      // Private functions
      /////////////////////
<<<<<<< HEAD
      f2 = function (number) {
=======
      generateColorString = function (options) {
        var color;

        var ch1 = options.ch1;
        var ch2 = options.ch2;
        var ch3 = options.ch3;
        var ch4 = options.ch4;
        var precision = options.precision;
        var letterArray = (options.pdfColorType === "draw") ? ['G', 'RG', 'K'] : ['g', 'rg', 'k'];

        var cssColorNames = {"aliceblue":"#f0f8ff","antiquewhite":"#faebd7","aqua":"#00ffff","aquamarine":"#7fffd4","azure":"#f0ffff",
                            "beige":"#f5f5dc","bisque":"#ffe4c4","black":"#000000","blanchedalmond":"#ffebcd","blue":"#0000ff","blueviolet":"#8a2be2","brown":"#a52a2a","burlywood":"#deb887",
                            "cadetblue":"#5f9ea0","chartreuse":"#7fff00","chocolate":"#d2691e","coral":"#ff7f50","cornflowerblue":"#6495ed","cornsilk":"#fff8dc","crimson":"#dc143c","cyan":"#00ffff",
                            "darkblue":"#00008b","darkcyan":"#008b8b","darkgoldenrod":"#b8860b","darkgray":"#a9a9a9","darkgreen":"#006400","darkkhaki":"#bdb76b","darkmagenta":"#8b008b","darkolivegreen":"#556b2f",
                            "darkorange":"#ff8c00","darkorchid":"#9932cc","darkred":"#8b0000","darksalmon":"#e9967a","darkseagreen":"#8fbc8f","darkslateblue":"#483d8b","darkslategray":"#2f4f4f","darkturquoise":"#00ced1",
                            "darkviolet":"#9400d3","deeppink":"#ff1493","deepskyblue":"#00bfff","dimgray":"#696969","dodgerblue":"#1e90ff",
                            "firebrick":"#b22222","floralwhite":"#fffaf0","forestgreen":"#228b22","fuchsia":"#ff00ff",
                            "gainsboro":"#dcdcdc","ghostwhite":"#f8f8ff","gold":"#ffd700","goldenrod":"#daa520","gray":"#808080","green":"#008000","greenyellow":"#adff2f",
                            "honeydew":"#f0fff0","hotpink":"#ff69b4",
                            "indianred ":"#cd5c5c","indigo":"#4b0082","ivory":"#fffff0","khaki":"#f0e68c",
                            "lavender":"#e6e6fa","lavenderblush":"#fff0f5","lawngreen":"#7cfc00","lemonchiffon":"#fffacd","lightblue":"#add8e6","lightcoral":"#f08080","lightcyan":"#e0ffff","lightgoldenrodyellow":"#fafad2",
                            "lightgrey":"#d3d3d3","lightgreen":"#90ee90","lightpink":"#ffb6c1","lightsalmon":"#ffa07a","lightseagreen":"#20b2aa","lightskyblue":"#87cefa","lightslategray":"#778899","lightsteelblue":"#b0c4de","lightyellow":"#ffffe0","lime":"#00ff00","limegreen":"#32cd32","linen":"#faf0e6",
                            "magenta":"#ff00ff","maroon":"#800000","mediumaquamarine":"#66cdaa","mediumblue":"#0000cd","mediumorchid":"#ba55d3","mediumpurple":"#9370d8","mediumseagreen":"#3cb371","mediumslateblue":"#7b68ee","mediumspringgreen":"#00fa9a","mediumturquoise":"#48d1cc","mediumvioletred":"#c71585","midnightblue":"#191970","mintcream":"#f5fffa","mistyrose":"#ffe4e1","moccasin":"#ffe4b5",
                            "navajowhite":"#ffdead","navy":"#000080",
                            "oldlace":"#fdf5e6","olive":"#808000","olivedrab":"#6b8e23","orange":"#ffa500","orangered":"#ff4500","orchid":"#da70d6",
                            "palegoldenrod":"#eee8aa","palegreen":"#98fb98","paleturquoise":"#afeeee","palevioletred":"#d87093","papayawhip":"#ffefd5","peachpuff":"#ffdab9","peru":"#cd853f","pink":"#ffc0cb","plum":"#dda0dd","powderblue":"#b0e0e6","purple":"#800080",
                            "rebeccapurple":"#663399","red":"#ff0000","rosybrown":"#bc8f8f","royalblue":"#4169e1",
                            "saddlebrown":"#8b4513","salmon":"#fa8072","sandybrown":"#f4a460","seagreen":"#2e8b57","seashell":"#fff5ee","sienna":"#a0522d","silver":"#c0c0c0","skyblue":"#87ceeb","slateblue":"#6a5acd","slategray":"#708090","snow":"#fffafa","springgreen":"#00ff7f","steelblue":"#4682b4",
                            "tan":"#d2b48c","teal":"#008080","thistle":"#d8bfd8","tomato":"#ff6347","turquoise":"#40e0d0",
                            "violet":"#ee82ee",
                            "wheat":"#f5deb3","white":"#ffffff","whitesmoke":"#f5f5f5",
                            "yellow":"#ffff00","yellowgreen":"#9acd32"};

        if ((typeof ch1 === "string") && cssColorNames.hasOwnProperty(ch1)) {
          ch1 = cssColorNames[ch1];
        }
        
        //convert short rgb to long form
        if ((typeof ch1 === "string") && (/^#[0-9A-Fa-f]{3}$/).test(ch1)) {
          ch1 = '#' + ch1[1] + ch1[1] + ch1[2] + ch1[2] + ch1[3] + ch1[3];
        }

        if ((typeof ch1 === "string") && (/^#[0-9A-Fa-f]{6}$/).test(ch1)) {
          var hex = parseInt(ch1.substr(1), 16);
          ch1 = (hex >> 16) & 255;
          ch2 = (hex >> 8) & 255;
          ch3 = (hex & 255);
        }

        if ((typeof ch2 === "undefined") || (typeof ch4 === "undefined") && ((ch1 === ch2) && (ch2 === ch3))) {
          // Gray color space.
          if (typeof ch1 === "string") {
            color = ch1 + " " + letterArray[0];
          } else {
            switch (options.precision) {
              case 2:
                color = f2(ch1 / 255) + " " + letterArray[0];
                break;
              case 3:
              default:
                color = f3(ch1 / 255) + " " + letterArray[0];
            }
          }
        } else if (typeof ch4 === "undefined" || typeof ch4 === "object") {
          // assume RGB
          if (typeof ch1 === "string") {
            color = [ch1, ch2, ch3, letterArray[1]].join(" ");
          } else {
            switch (options.precision) {
              case 2:
                color = [f2(ch1 / 255), f2(ch2 / 255), f2(ch3 / 255), letterArray[1]].join(" ");
                break;
              default:
              case 3:
                color = [f3(ch1 / 255), f3(ch2 / 255), f3(ch3 / 255), letterArray[1]].join(" ");
            }
          }
          // assume RGBA
          if (ch4 && ch4.a === 0) {
            //TODO Implement transparency.
            //WORKAROUND use white for now
            color = ['255', '255', '255', letterArray[1]].join(" ");
          }
        } else {
          // assume CMYK
          if (typeof ch1 === 'string') {
            color = [ch1, ch2, ch3, ch4, letterArray[2]].join(" ");
          } else {
            switch (options.precision) {
              case 2:
                color = [f2(ch1), f2(ch2), f2(ch3), f2(ch4), letterArray[2]].join(" ");
                break;
              case 3:
              default:
                color = [f3(ch1), f3(ch2), f3(ch3), f3(ch4), letterArray[2]].join(" ");
            }
          }
        }
        return color;
      },

        
      convertDateToPDFDate = function (parmDate) {
          var padd2 = function(number) {
            return ('0' + parseInt(number)).slice(-2);
          };
          var result = '';
          var tzoffset = parmDate.getTimezoneOffset(),
              tzsign = tzoffset < 0 ? '+' : '-',
              tzhour = Math.floor(Math.abs(tzoffset / 60)),
              tzmin = Math.abs(tzoffset % 60),
              timeZoneString = [tzsign, padd2(tzhour), "'", padd2(tzmin), "'"].join('');

          result = ['D:',
                parmDate.getFullYear(),
                padd2(parmDate.getMonth() + 1),
                padd2(parmDate.getDate()),
                padd2(parmDate.getHours()),
                padd2(parmDate.getMinutes()),
                padd2(parmDate.getSeconds()), 
                timeZoneString
              ].join('');
          return result;
      },
      convertPDFDateToDate = function (parmPDFDate) {
          var year = parseInt(parmPDFDate.substr(2,4), 10);
          var month = parseInt(parmPDFDate.substr(6,2), 10) - 1;
          var date = parseInt(parmPDFDate.substr(8,2), 10);
          var hour = parseInt(parmPDFDate.substr(10,2), 10);
          var minutes = parseInt(parmPDFDate.substr(12,2), 10);
          var seconds = parseInt(parmPDFDate.substr(14,2), 10);
          var timeZoneHour = parseInt(parmPDFDate.substr(16,2), 10);
          var timeZoneMinutes = parseInt(parmPDFDate.substr(20,2), 10);
                                         
          var resultingDate = new Date(year, month, date, hour, minutes, seconds, 0);
          return resultingDate;
      },
      setCreationDate = function (date) {
        var tmpCreationDateString;
        var regexPDFCreationDate = (/^D:(20[0-2][0-9]|203[0-7]|19[7-9][0-9])(0[0-9]|1[0-2])([0-2][0-9]|3[0-1])(0[0-9]|1[0-9]|2[0-3])(0[0-9]|[1-5][0-9])(0[0-9]|[1-5][0-9])(\+0[0-9]|\+1[0-4]|\-0[0-9]|\-1[0-1])\'(0[0-9]|[1-5][0-9])\'?$/);
        if (typeof (date) === undefined) {
          date = new Date();
        }

        if (typeof date === "object" && Object.prototype.toString.call(date) === "[object Date]") {
          tmpCreationDateString = convertDateToPDFDate(date)
        } else if (regexPDFCreationDate.test(date)) {
          tmpCreationDateString = date;
        } else {
          tmpCreationDateString = convertDateToPDFDate(new Date());
        }
        creationDate = tmpCreationDateString;
        return creationDate;
      },
      getCreationDate = function(type) {
        var result = creationDate;
        if (type === "jsDate") {
          result = convertPDFDateToDate(creationDate);
        }
        return result;
      },
      f2 = function(number) {
>>>>>>> aaae2fad
        return number.toFixed(2); // Ie, %.2f
      },
      f3 = function (number) {
        return number.toFixed(3); // Ie, %.3f
      },
      padd2 = function (number) {
        return ('0' + parseInt(number)).slice(-2);
      },
      out = function (string) {
        if (outToPages) {
          /* set by beginPage */
          pages[currentPage].push(string);
        } else {
          // +1 for '\n' that will be used to join 'content'
          content_length += string.length + 1;
          content.push(string);
        }
      },
      newObject = function () {
        // Begin a new object
        objectNumber++;
        offsets[objectNumber] = content_length;
        out(objectNumber + ' 0 obj');
        return objectNumber;
      },
      // Does not output the object until after the pages have been output.
      // Returns an object containing the objectId and content.
      // All pages have been added so the object ID can be estimated to start right after.
      // This does not modify the current objectNumber;  It must be updated after the newObjects are output.
      newAdditionalObject = function () {
        var objId = pages.length * 2 + 1;
        objId += additionalObjects.length;
        var obj = {
          objId: objId,
          content: ''
        };
        additionalObjects.push(obj);
        return obj;
      },
      // Does not output the object.  The caller must call newObjectDeferredBegin(oid) before outputing any data
      newObjectDeferred = function () {
        objectNumber++;
        offsets[objectNumber] = function () {
          return content_length;
        };
        return objectNumber;
      },
      newObjectDeferredBegin = function (oid) {
        offsets[oid] = content_length;
      },
      putStream = function (str) {
        out('stream');
        out(str);
        out('endstream');
      },
      putPages = function () {
        var n, p, arr, i, deflater, adler32, adler32cs, wPt, hPt,
          pageObjectNumbers = [];

        adler32cs = global.adler32cs || jsPDF.adler32cs;
        if (compress && typeof adler32cs === 'undefined') {
          compress = false;
        }

        // outToPages = false as set in endDocument(). out() writes to content.

        for (n = 1; n <= page; n++) {
          pageObjectNumbers.push(newObject());
          wPt = (pageWidth = pagedim[n].width) * k;
          hPt = (pageHeight = pagedim[n].height) * k;
          out('<</Type /Page');
          out('/Parent 1 0 R');
          out('/Resources 2 0 R');
          out('/MediaBox [0 0 ' + f2(wPt) + ' ' + f2(hPt) + ']');
          // Added for annotation plugin
          events.publish('putPage', {
            pageNumber: n,
            page: pages[n]
          });
          out('/Contents ' + (objectNumber + 1) + ' 0 R');
          out('>>');
          out('endobj');

          // Page content
          p = pages[n].join('\n');
          newObject();
          if (compress) {
            arr = [];
            i = p.length;
            while (i--) {
              arr[i] = p.charCodeAt(i);
            }
            adler32 = adler32cs.from(p);
            deflater = new Deflater(6);
            deflater.append(new Uint8Array(arr));
            p = deflater.flush();
            arr = new Uint8Array(p.length + 6);
            arr.set(new Uint8Array([120, 156])),
              arr.set(p, 2);
            arr.set(new Uint8Array([adler32 & 0xFF, (adler32 >> 8) & 0xFF, (
                adler32 >> 16) & 0xFF, (adler32 >> 24) & 0xFF]), p.length +
              2);
            p = String.fromCharCode.apply(null, arr);
            out('<</Length ' + p.length + ' /Filter [/FlateDecode]>>');
          } else {
            out('<</Length ' + p.length + '>>');
          }
          putStream(p);
          out('endobj');
        }
        offsets[1] = content_length;
        out('1 0 obj');
        out('<</Type /Pages');
        var kids = '/Kids [';
        for (i = 0; i < page; i++) {
          kids += pageObjectNumbers[i] + ' 0 R ';
        }
        out(kids + ']');
        out('/Count ' + page);
        out('>>');
        out('endobj');
        events.publish('postPutPages');
      },
      putFont = function(font) {

        events.publish('putFont', {
          font: font,
          out: out,
          newObject: newObject
        });
        if (font.isAlreadyPutted !== true) {
            font.objectNumber = newObject();
            out('<</BaseFont/' + font.postScriptName + '/Type/Font');
            if (typeof font.encoding === 'string') {
              out('/Encoding/' + font.encoding);
            }
            out('/Subtype/Type1>>');
            out('endobj');
        }
      },
      putFonts = function () {
        for (var fontKey in fonts) {
          if (fonts.hasOwnProperty(fontKey)) {
            putFont(fonts[fontKey]);
          }
        }
      },
      putXobjectDict = function () {
        // Loop through images, or other data objects
        events.publish('putXobjectDict');
      },
      putResourceDictionary = function () {
        out('/ProcSet [/PDF /Text /ImageB /ImageC /ImageI]');
        out('/Font <<');

        // Do this for each font, the '1' bit is the index of the font
        for (var fontKey in fonts) {
          if (fonts.hasOwnProperty(fontKey)) {
            out('/' + fontKey + ' ' + fonts[fontKey].objectNumber + ' 0 R');
          }
        }
        out('>>');
        out('/XObject <<');
        putXobjectDict();
        out('>>');
      },
      putResources = function () {
        putFonts();
        events.publish('putResources');
        // Resource dictionary
        offsets[2] = content_length;
        out('2 0 obj');
        out('<<');
        putResourceDictionary();
        out('>>');
        out('endobj');
        events.publish('postPutResources');
      },
      putAdditionalObjects = function () {
        events.publish('putAdditionalObjects');
        for (var i = 0; i < additionalObjects.length; i++) {
          var obj = additionalObjects[i];
          offsets[obj.objId] = content_length;
          out(obj.objId + ' 0 obj');
          out(obj.content);;
          out('endobj');
        }
        objectNumber += additionalObjects.length;
        events.publish('postPutAdditionalObjects');
      },
      addToFontDictionary = function (fontKey, fontName, fontStyle) {
        // this is mapping structure for quick font key lookup.
        // returns the KEY of the font (ex: "F1") for a given
        // pair of font name and type (ex: "Arial". "Italic")
        if (!fontmap.hasOwnProperty(fontName)) {
          fontmap[fontName] = {};
        }
        fontmap[fontName][fontStyle] = fontKey;
      },
      /**
       * FontObject describes a particular font as member of an instnace of jsPDF
       *
       * It's a collection of properties like 'id' (to be used in PDF stream),
       * 'fontName' (font's family name), 'fontStyle' (font's style variant label)
       *
       * @class
       * @public
       * @property id {String} PDF-document-instance-specific label assinged to the font.
       * @property postScriptName {String} PDF specification full name for the font
       * @property encoding {Object} Encoding_name-to-Font_metrics_object mapping.
       * @name FontObject
       * @ignore This should not be in the public docs.
       */
      addFont = function(postScriptName, fontName, fontStyle, encoding) {
        var fontKey = 'F' + (Object.keys(fonts).length + 1).toString(10),
          // This is FontObject
          font = fonts[fontKey] = {
            'id': fontKey,
            'postScriptName': postScriptName,
            'fontName': fontName,
            'fontStyle': fontStyle,
            'encoding': encoding,
            'metadata': {}
          };
        addToFontDictionary(fontKey, fontName, fontStyle);
        events.publish('addFont', font);

        return fontKey;
      },
      addFonts = function () {

          var HELVETICA = "helvetica",
          TIMES = "times",
          COURIER = "courier",
          NORMAL = "normal",
          BOLD = "bold",
          ITALIC = "italic",
          BOLD_ITALIC = "bolditalic",
          encoding = 'StandardEncoding',
          ZAPF = "zapfdingbats",
          standardFonts = [
            ['Helvetica', HELVETICA, NORMAL, 'WinAnsiEncoding'],
            ['Helvetica-Bold', HELVETICA, BOLD, 'WinAnsiEncoding'],
            ['Helvetica-Oblique', HELVETICA, ITALIC, 'WinAnsiEncoding'],
            ['Helvetica-BoldOblique', HELVETICA, BOLD_ITALIC, 'WinAnsiEncoding'],
            ['Courier', COURIER, NORMAL, 'WinAnsiEncoding'],
            ['Courier-Bold', COURIER, BOLD, 'WinAnsiEncoding'],
            ['Courier-Oblique', COURIER, ITALIC, 'WinAnsiEncoding'],
            ['Courier-BoldOblique', COURIER, BOLD_ITALIC, 'WinAnsiEncoding'],
            ['Times-Roman', TIMES, NORMAL, 'WinAnsiEncoding'],
            ['Times-Bold', TIMES, BOLD, 'WinAnsiEncoding'],
            ['Times-Italic', TIMES, ITALIC, 'WinAnsiEncoding'],
            ['Times-BoldItalic', TIMES, BOLD_ITALIC, 'WinAnsiEncoding'],
            ['ZapfDingbats', ZAPF, undefined, 'StandardEncoding']
          ];

        for (var i = 0, l = standardFonts.length; i < l; i++) {
          var fontKey = addFont(
            standardFonts[i][0],
            standardFonts[i][1],
            standardFonts[i][2],
            standardFonts[i][3]);

          // adding aliases for standard fonts, this time matching the capitalization
          var parts = standardFonts[i][0].split('-');
          addToFontDictionary(fontKey, parts[0], parts[1] || '');
        }
        events.publish('addFonts', {
          fonts: fonts,
          dictionary: fontmap
        });
      },
      SAFE = function __safeCall(fn) {
        fn.foo = function __safeCallWrapper() {
          try {
            return fn.apply(this, arguments);
          } catch (e) {
            var stack = e.stack || '';
            if (~stack.indexOf(' at ')) stack = stack.split(" at ")[1];
            var m = "Error in function " + stack.split("\n")[0].split('<')[
              0] + ": " + e.message;
            if (global.console) {
              global.console.error(m, e);
              if (global.alert) alert(m);
            } else {
              throw new Error(m);
            }
          }
        };
        fn.foo.bar = fn;
        return fn.foo;
      },
      to8bitStream = function (text, flags) {
        /**
         * PDF 1.3 spec:
         * "For text strings encoded in Unicode, the first two bytes must be 254 followed by
         * 255, representing the Unicode byte order marker, U+FEFF. (This sequence conflicts
         * with the PDFDocEncoding character sequence thorn ydieresis, which is unlikely
         * to be a meaningful beginning of a word or phrase.) The remainder of the
         * string consists of Unicode character codes, according to the UTF-16 encoding
         * specified in the Unicode standard, version 2.0. Commonly used Unicode values
         * are represented as 2 bytes per character, with the high-order byte appearing first
         * in the string."
         *
         * In other words, if there are chars in a string with char code above 255, we
         * recode the string to UCS2 BE - string doubles in length and BOM is prepended.
         *
         * HOWEVER!
         * Actual *content* (body) text (as opposed to strings used in document properties etc)
         * does NOT expect BOM. There, it is treated as a literal GID (Glyph ID)
         *
         * Because of Adobe's focus on "you subset your fonts!" you are not supposed to have
         * a font that maps directly Unicode (UCS2 / UTF16BE) code to font GID, but you could
         * fudge it with "Identity-H" encoding and custom CIDtoGID map that mimics Unicode
         * code page. There, however, all characters in the stream are treated as GIDs,
         * including BOM, which is the reason we need to skip BOM in content text (i.e. that
         * that is tied to a font).
         *
         * To signal this "special" PDFEscape / to8bitStream handling mode,
         * API.text() function sets (unless you overwrite it with manual values
         * given to API.text(.., flags) )
         * flags.autoencode = true
         * flags.noBOM = true
         *
         * ===================================================================================
         * `flags` properties relied upon:
         *   .sourceEncoding = string with encoding label.
         *                     "Unicode" by default. = encoding of the incoming text.
         *                     pass some non-existing encoding name
         *                     (ex: 'Do not touch my strings! I know what I am doing.')
         *                     to make encoding code skip the encoding step.
         *   .outputEncoding = Either valid PDF encoding name
         *                     (must be supported by jsPDF font metrics, otherwise no encoding)
         *                     or a JS object, where key = sourceCharCode, value = outputCharCode
         *                     missing keys will be treated as: sourceCharCode === outputCharCode
         *   .noBOM
         *       See comment higher above for explanation for why this is important
         *   .autoencode
         *       See comment higher above for explanation for why this is important
         */

        var i, l, sourceEncoding, encodingBlock, outputEncoding, newtext,
          isUnicode, ch, bch;

        flags = flags || {};
        sourceEncoding = flags.sourceEncoding || 'Unicode';
        outputEncoding = flags.outputEncoding;

        // This 'encoding' section relies on font metrics format
        // attached to font objects by, among others,
        // "Willow Systems' standard_font_metrics plugin"
        // see jspdf.plugin.standard_font_metrics.js for format
        // of the font.metadata.encoding Object.
        // It should be something like
        //   .encoding = {'codePages':['WinANSI....'], 'WinANSI...':{code:code, ...}}
        //   .widths = {0:width, code:width, ..., 'fof':divisor}
        //   .kerning = {code:{previous_char_code:shift, ..., 'fof':-divisor},...}
        if ((flags.autoencode || outputEncoding) &&
          fonts[activeFontKey].metadata &&
          fonts[activeFontKey].metadata[sourceEncoding] &&
          fonts[activeFontKey].metadata[sourceEncoding].encoding) {
          encodingBlock = fonts[activeFontKey].metadata[sourceEncoding].encoding;

          // each font has default encoding. Some have it clearly defined.
          if (!outputEncoding && fonts[activeFontKey].encoding) {
            outputEncoding = fonts[activeFontKey].encoding;
          }

          // Hmmm, the above did not work? Let's try again, in different place.
          if (!outputEncoding && encodingBlock.codePages) {
            outputEncoding = encodingBlock.codePages[0]; // let's say, first one is the default
          }

          if (typeof outputEncoding === 'string') {
            outputEncoding = encodingBlock[outputEncoding];
          }
          // we want output encoding to be a JS Object, where
          // key = sourceEncoding's character code and
          // value = outputEncoding's character code.
          if (outputEncoding) {
            isUnicode = false;
            newtext = [];
            for (i = 0, l = text.length; i < l; i++) {
              ch = outputEncoding[text.charCodeAt(i)];
              if (ch) {
                newtext.push(
                  String.fromCharCode(ch));
              } else {
                newtext.push(
                  text[i]);
              }

              // since we are looping over chars anyway, might as well
              // check for residual unicodeness
              if (newtext[i].charCodeAt(0) >> 8) {
                /* more than 255 */
                isUnicode = true;
              }
            }
            text = newtext.join('');
          }
        }

        i = text.length;
        // isUnicode may be set to false above. Hence the triple-equal to undefined
        while (isUnicode === undefined && i !== 0) {
          if (text.charCodeAt(i - 1) >> 8) {
            /* more than 255 */
            isUnicode = true;
          }
          i--;
        }
        if (!isUnicode) {
          return text;
        }

        newtext = flags.noBOM ? [] : [254, 255];
        for (i = 0, l = text.length; i < l; i++) {
          ch = text.charCodeAt(i);
          bch = ch >> 8; // divide by 256
          if (bch >> 8) {
            /* something left after dividing by 256 second time */
            throw new Error("Character at position " + i + " of string '" +
              text + "' exceeds 16bits. Cannot be encoded into UCS-2 BE");
          }
          newtext.push(bch);
          newtext.push(ch - (bch << 8));
        }
        return String.fromCharCode.apply(undefined, newtext);
      },
      pdfEscape = function (text, flags) {
        /**
         * Replace '/', '(', and ')' with pdf-safe versions
         *
         * Doing to8bitStream does NOT make this PDF display unicode text. For that
         * we also need to reference a unicode font and embed it - royal pain in the rear.
         *
         * There is still a benefit to to8bitStream - PDF simply cannot handle 16bit chars,
         * which JavaScript Strings are happy to provide. So, while we still cannot display
         * 2-byte characters property, at least CONDITIONALLY converting (entire string containing)
         * 16bit chars to (USC-2-BE) 2-bytes per char + BOM streams we ensure that entire PDF
         * is still parseable.
         * This will allow immediate support for unicode in document properties strings.
         */
        return to8bitStream(text, flags).replace(/\\/g, '\\\\').replace(
          /\(/g, '\\(').replace(/\)/g, '\\)');
      },
      putInfo = function () {
        out('/Producer (jsPDF ' + jsPDF.version + ')');
        for (var key in documentProperties) {
          if (documentProperties.hasOwnProperty(key) && documentProperties[
              key]) {
            out('/' + key.substr(0, 1).toUpperCase() + key.substr(1) + ' (' +
              pdfEscape(documentProperties[key]) + ')');
          }
        }
        out('/CreationDate (' + creationDate + ')');
      },
      putCatalog = function () {
        out('/Type /Catalog');
        out('/Pages 1 0 R');
        // PDF13ref Section 7.2.1
        if (!zoomMode) zoomMode = 'fullwidth';
        switch (zoomMode) {
          case 'fullwidth':
            out('/OpenAction [3 0 R /FitH null]');
            break;
          case 'fullheight':
            out('/OpenAction [3 0 R /FitV null]');
            break;
          case 'fullpage':
            out('/OpenAction [3 0 R /Fit]');
            break;
          case 'original':
            out('/OpenAction [3 0 R /XYZ null null 1]');
            break;
          default:
            var pcn = '' + zoomMode;
            if (pcn.substr(pcn.length - 1) === '%')
              zoomMode = parseInt(zoomMode) / 100;
            if (typeof zoomMode === 'number') {
              out('/OpenAction [3 0 R /XYZ null null ' + f2(zoomMode) + ']');
            }
        }
        if (!layoutMode) layoutMode = 'continuous';
        switch (layoutMode) {
          case 'continuous':
            out('/PageLayout /OneColumn');
            break;
          case 'single':
            out('/PageLayout /SinglePage');
            break;
          case 'two':
          case 'twoleft':
            out('/PageLayout /TwoColumnLeft');
            break;
          case 'tworight':
            out('/PageLayout /TwoColumnRight');
            break;
        }
        if (pageMode) {
          /**
           * A name object specifying how the document should be displayed when opened:
           * UseNone      : Neither document outline nor thumbnail images visible -- DEFAULT
           * UseOutlines  : Document outline visible
           * UseThumbs    : Thumbnail images visible
           * FullScreen   : Full-screen mode, with no menu bar, window controls, or any other window visible
           */
          out('/PageMode /' + pageMode);
        }
        events.publish('putCatalog');
      },
      putTrailer = function () {
        out('/Size ' + (objectNumber + 1));
        out('/Root ' + objectNumber + ' 0 R');
        out('/Info ' + (objectNumber - 1) + ' 0 R');
      },
      beginPage = function (width, height) {
        // Dimensions are stored as user units and converted to points on output
        var orientation = typeof height === 'string' && height.toLowerCase();
        if (typeof width === 'string') {
          var format = width.toLowerCase();
          if (pageFormats.hasOwnProperty(format)) {
            width = pageFormats[format][0] / k;
            height = pageFormats[format][1] / k;
          }
        }
        if (Array.isArray(width)) {
          height = width[1];
          width = width[0];
        }
        if (orientation) {
          switch (orientation.substr(0, 1)) {
            case 'l':
              if (height > width) orientation = 's';
              break;
            case 'p':
              if (width > height) orientation = 's';
              break;
          }
          if (orientation === 's') {
            tmp = width;
            width = height;
            height = tmp;
          }
        }
        outToPages = true;
        pages[++page] = [];
        pagedim[page] = {
          width: Number(width) || pageWidth,
          height: Number(height) || pageHeight
        };
        pagesContext[page] = {};
        _setPage(page);
      },
      _addPage = function () {
        beginPage.apply(this, arguments);
        // Set line width
        out(f2(lineWidth * k) + ' w');
        // Set draw color
        out(drawColor);
        // resurrecting non-default line caps, joins
        if (lineCapID !== 0) {
          out(lineCapID + ' J');
        }
        if (lineJoinID !== 0) {
          out(lineJoinID + ' j');
        }
        events.publish('addPage', {
          pageNumber: page
        });
      },
      _deletePage = function (n) {
        if (n > 0 && n <= page) {
          pages.splice(n, 1);
          pagedim.splice(n, 1);
          page--;
          if (currentPage > page) {
            currentPage = page;
          }
          this.setPage(currentPage);
        }
      },
      _setPage = function (n) {
        if (n > 0 && n <= page) {
          currentPage = n;
          pageWidth = pagedim[n].width;
          pageHeight = pagedim[n].height;
        }
      },
      /**
       * Returns a document-specific font key - a label assigned to a
       * font name + font type combination at the time the font was added
       * to the font inventory.
       *
       * Font key is used as label for the desired font for a block of text
       * to be added to the PDF document stream.
       * @private
       * @function
       * @param fontName {String} can be undefined on "falthy" to indicate "use current"
       * @param fontStyle {String} can be undefined on "falthy" to indicate "use current"
       * @returns {String} Font key.
       */
      getFont = function(fontName, fontStyle) {
          var key, originalFontName;

          fontName = fontName !== undefined ? fontName : fonts[activeFontKey].fontName;
          fontStyle = fontStyle !== undefined ? fontStyle : fonts[activeFontKey].fontStyle;
          
          originalFontName = fontName;

          if (fontName !== undefined) {
            fontName = fontName.toLowerCase();
          }

          switch (fontName) {
            case 'sans-serif':
            case 'verdana':
            case 'arial':
            case 'helvetica':
              fontName = 'helvetica';
              break;
            case 'fixed':
            case 'monospace':
            case 'terminal':
            case 'courier':
              fontName = 'courier';
              break;
            case 'serif':
            case 'cursive':
            case 'fantasy':
              fontName = 'times';
              break;
            default:
              fontName = originalFontName;
              break;
          }

          try {
            // get a string like 'F3' - the KEY corresponding tot he font + type combination.
            key = fontmap[fontName][fontStyle];
          } catch (e) {}

          if (!key) {
            //throw new Error("Unable to look up font label for font '" + fontName + "', '"
            //+ fontStyle + "'. Refer to getFontList() for available fonts.");
            key = fontmap['times'][fontStyle];
            if (key == null) {
              key = fontmap['times']['normal'];
            }
          }
          return key;
      },
      buildDocument = function () {
        outToPages = false; // switches out() to content

        objectNumber = 2;
        content_length = 0;
        content = [];
        offsets = [];
        additionalObjects = [];
        // Added for AcroForm
        events.publish('buildDocument');

        // putHeader()
        out('%PDF-' + pdfVersion);

        putPages();

        // Must happen after putPages
        // Modifies current object Id
        putAdditionalObjects();

        putResources();

        // Info
        newObject();
        out('<<');
        putInfo();
        out('>>');
        out('endobj');

        // Catalog
        newObject();
        out('<<');
        putCatalog();
        out('>>');
        out('endobj');

        // Cross-ref
        var o = content_length,
          i, p = "0000000000";
        out('xref');
        out('0 ' + (objectNumber + 1));
        out(p + ' 65535 f ');
        for (i = 1; i <= objectNumber; i++) {
          var offset = offsets[i];
          if (typeof offset === 'function') {
            out((p + offsets[i]()).slice(-10) + ' 00000 n ');
          } else {
            out((p + offsets[i]).slice(-10) + ' 00000 n ');
          }
        }
        // Trailer
        out('trailer');
        out('<<');
        putTrailer();
        out('>>');
        out('startxref');
        out('' + o);
        out('%%EOF');

        outToPages = true;

        return content.join('\n');
      },
      getStyle = function (style) {
        // see path-painting operators in PDF spec
        var op = 'S'; // stroke
        if (style === 'F') {
          op = 'f'; // fill
        } else if (style === 'FD' || style === 'DF') {
          op = 'B'; // both
        } else if (style === 'f' || style === 'f*' || style === 'B' ||
          style === 'B*') {
          /*
           Allow direct use of these PDF path-painting operators:
           - f    fill using nonzero winding number rule
           - f*    fill using even-odd rule
           - B    fill then stroke with fill using non-zero winding number rule
           - B*    fill then stroke with fill using even-odd rule
           */
          op = style;
        }
        return op;
      },
      getArrayBuffer = function () {
        var data = buildDocument(),
          len = data.length,
          ab = new ArrayBuffer(len),
          u8 = new Uint8Array(ab);

        while (len--) u8[len] = data.charCodeAt(len);
        return ab;
      },
      getBlob = function () {
        return new Blob([getArrayBuffer()], {
          type: "application/pdf"
        });
      },
      /**
       * Generates the PDF document.
       *
       * If `type` argument is undefined, output is raw body of resulting PDF returned as a string.
       *
       * @param {String} type A string identifying one of the possible output types.
       * @param {Object} options An object providing some additional signalling to PDF generator.
       * @function
       * @returns {jsPDF}
       * @methodOf jsPDF#
       * @name output
       */
      output = SAFE(function (type, options) {
        var datauri = ('' + type).substr(0, 6) === 'dataur' ?
          'data:application/pdf;base64,' + btoa(buildDocument()) : 0;

        switch (type) {
          case undefined:
            return buildDocument();
          case 'save':
            if (navigator.getUserMedia) {
              if (global.URL === undefined || global.URL.createObjectURL ===
                undefined) {
                return API.output('dataurlnewwindow');
              }
            }
            saveAs(getBlob(), options);
            if (typeof saveAs.unload === 'function') {
              if (global.setTimeout) {
                setTimeout(saveAs.unload, 911);
              }
            }
            break;
          case 'arraybuffer':
            return getArrayBuffer();
          case 'blob':
            return getBlob();
          case 'bloburi':
          case 'bloburl':
            // User is responsible of calling revokeObjectURL
            return global.URL && global.URL.createObjectURL(getBlob()) ||
              void 0;
          case 'datauristring':
          case 'dataurlstring':
            return datauri;
          case 'dataurlnewwindow':
            var nW = global.open(datauri);
            if (nW || typeof safari === "undefined") return nW;
            /* pass through */
          case 'datauri':
          case 'dataurl':
            return global.document.location.href = datauri;
          default:
            throw new Error('Output type "' + type +
              '" is not supported.');
        }
        // @TODO: Add different output options
      }),

      /**
       * Used to see if a supplied hotfix was requested when the pdf instance was created.
       * @param {String} hotfixName - The name of the hotfix to check.
       * @returns {boolean}
       */
      hasHotfix = function (hotfixName) {
        return (Array.isArray(hotfixes) === true &&
          hotfixes.indexOf(hotfixName) > -1);
      };

    switch (unit) {
      case 'pt':
        k = 1;
        break;
      case 'mm':
        k = 72 / 25.4000508;
        break;
      case 'cm':
        k = 72 / 2.54000508;
        break;
      case 'in':
        k = 72;
        break;
      case 'px':
        if (hasHotfix('px_scaling') == true) {
          k = 72 / 96;
        } else {
          k = 96 / 72;
        }
        break;
      case 'pc':
        k = 12;
        break;
      case 'em':
        k = 12;
        break;
      case 'ex':
        k = 6;
        break;
      default:
        throw ('Invalid unit: ' + unit);
    }
    
    setCreationDate();
    
    //---------------------------------------
    // Public API

    /**
     * Object exposing internal API to plugins
     * @public
     */
    API.internal = {
      'pdfEscape': pdfEscape,
      'getStyle': getStyle,
      /**
       * Returns {FontObject} describing a particular font.
       * @public
       * @function
       * @param fontName {String} (Optional) Font's family name
       * @param fontStyle {String} (Optional) Font's style variation name (Example:"Italic")
       * @returns {FontObject}
       */
      'getFont': function () {
        return fonts[getFont.apply(API, arguments)];
      },
      'getFontSize': function () {
        return activeFontSize;
      },
<<<<<<< HEAD
      'getCharSpace': function () {
        return activeCharSpace;
      },
      'getLineHeight': function () {
=======
      'getTextColor': function getTextColor() {
        var colorEncoded = textColor.split(' ')
        if (colorEncoded.length == 2 && colorEncoded[-1] == 'g') {
          return '#000000'
        } else {
          var x;
          var colorAsHex = '#'
          for (var i = 0; i < 3; i++) {
            x = Math.floor(parseFloat(colorEncoded[i]) * 255).toString(16);
            colorAsHex += (x.length == 1) ? "0"+x : x;
          }
        }
        return colorAsHex
      },
      'getLineHeight': function() {
>>>>>>> aaae2fad
        return activeFontSize * lineHeightProportion;
      },
      'write': function (string1 /*, string2, string3, etc */ ) {
        out(arguments.length === 1 ? string1 : Array.prototype.join.call(
          arguments, ' '));
      },
      'getCoordinateString': function (value) {
        return f2(value * k);
      },
      'getVerticalCoordinateString': function (value) {
        return f2((pageHeight - value) * k);
      },
      'collections': {},
      'newObject': newObject,
      'newAdditionalObject': newAdditionalObject,
      'newObjectDeferred': newObjectDeferred,
      'newObjectDeferredBegin': newObjectDeferredBegin,
      'putStream': putStream,
      'events': events,
      // ratio that you use in multiplication of a given "size" number to arrive to 'point'
      // units of measurement.
      // scaleFactor is set at initialization of the document and calculated against the stated
      // default measurement units for the document.
      // If default is "mm", k is the number that will turn number in 'mm' into 'points' number.
      // through multiplication.
      'scaleFactor': k,
      'pageSize': {
        getWidth: function() {
          return pageWidth
        },
        getHeight: function() {
          return pageHeight
        }
      },
      'output': function (type, options) {
        return output(type, options);
      },
      'getNumberOfPages': function () {
        return pages.length - 1;
      },
      'pages': pages,
      'out': out,
      'f2': f2,
      'getPageInfo': function (pageNumberOneBased) {
        var objId = (pageNumberOneBased - 1) * 2 + 3;
        return {
          objId: objId,
          pageNumber: pageNumberOneBased,
          pageContext: pagesContext[pageNumberOneBased]
        };
      },
      'getCurrentPageInfo': function () {
        var objId = (currentPage - 1) * 2 + 3;
        return {
          objId: objId,
          pageNumber: currentPage,
          pageContext: pagesContext[currentPage]
        };
      },
      'getPDFVersion': function () {
        return pdfVersion;
      },
      'hasHotfix': hasHotfix //Expose the hasHotfix check so plugins can also check them.
    };

    /**
     * Adds (and transfers the focus to) new page to the PDF document.
     * @param format {String/Array} The format of the new page. Can be <ul><li>a0 - a10</li><li>b0 - b10</li><li>c0 - c10</li><li>c0 - c10</li><li>dl</li><li>letter</li><li>government-letter</li><li>legal</li><li>junior-legal</li><li>ledger</li><li>tabloid</li><li>credit-card</li></ul><br />
     * Default is "a4". If you want to use your own format just pass instead of one of the above predefined formats the size as an number-array , e.g. [595.28, 841.89]
     * @param orientation {String} Orientation of the new page. Possible values are "portrait" or "landscape" (or shortcuts "p" (Default), "l") 
     * @function
     * @returns {jsPDF}
     *
     * @methodOf jsPDF#
     * @name addPage
     */
    API.addPage = function () {
      _addPage.apply(this, arguments);
      return this;
    };
    /**
     * Adds (and transfers the focus to) new page to the PDF document.
     * @function
     * @returns {jsPDF}
     *
     * @methodOf jsPDF#
     * @name setPage
     * @param {Number} page Switch the active page to the page number specified
     * @example
     * doc = jsPDF()
     * doc.addPage()
     * doc.addPage()
     * doc.text('I am on page 3', 10, 10)
     * doc.setPage(1)
     * doc.text('I am on page 1', 10, 10)
     */
    API.setPage = function () {
      _setPage.apply(this, arguments);
      return this;
    };
    API.insertPage = function (beforePage) {
      this.addPage();
      this.movePage(currentPage, beforePage);
      return this;
    };
    API.movePage = function (targetPage, beforePage) {
      if (targetPage > beforePage) {
        var tmpPages = pages[targetPage];
        var tmpPagedim = pagedim[targetPage];
        var tmpPagesContext = pagesContext[targetPage];
        for (var i = targetPage; i > beforePage; i--) {
          pages[i] = pages[i - 1];
          pagedim[i] = pagedim[i - 1];
          pagesContext[i] = pagesContext[i - 1];
        }
        pages[beforePage] = tmpPages;
        pagedim[beforePage] = tmpPagedim;
        pagesContext[beforePage] = tmpPagesContext;
        this.setPage(beforePage);
      } else if (targetPage < beforePage) {
        var tmpPages = pages[targetPage];
        var tmpPagedim = pagedim[targetPage];
        var tmpPagesContext = pagesContext[targetPage];
        for (var i = targetPage; i < beforePage; i++) {
          pages[i] = pages[i + 1];
          pagedim[i] = pagedim[i + 1];
          pagesContext[i] = pagesContext[i + 1];
        }
        pages[beforePage] = tmpPages;
        pagedim[beforePage] = tmpPagedim;
        pagesContext[beforePage] = tmpPagesContext;
        this.setPage(beforePage);
      }
      return this;
    };

    API.deletePage = function () {
      _deletePage.apply(this, arguments);
      return this;
    };
    
    API.setCreationDate = function (date) {
      setCreationDate(date);    
      return this;
    }
    
    API.getCreationDate = function (type) {
      return getCreationDate(type);
    }
    

    /**
     * Set the display mode options of the page like zoom and layout.
     *
     * @param {integer|String} zoom   You can pass an integer or percentage as
     * a string. 2 will scale the document up 2x, '200%' will scale up by the
     * same amount. You can also set it to 'fullwidth', 'fullheight',
     * 'fullpage', or 'original'.
     *
     * Only certain PDF readers support this, such as Adobe Acrobat
     *
     * @param {String} layout Layout mode can be: 'continuous' - this is the
     * default continuous scroll. 'single' - the single page mode only shows one
     * page at a time. 'twoleft' - two column left mode, first page starts on
     * the left, and 'tworight' - pages are laid out in two columns, with the
     * first page on the right. This would be used for books.
     * @param {String} pmode 'UseOutlines' - it shows the
     * outline of the document on the left. 'UseThumbs' - shows thumbnails along
     * the left. 'FullScreen' - prompts the user to enter fullscreen mode.
     *
     * @function
     * @returns {jsPDF}
     * @name setDisplayMode
     */
    API.setDisplayMode = function (zoom, layout, pmode) {
        zoomMode = zoom;
        layoutMode = layout;
        pageMode = pmode;

        var validPageModes = [undefined, null, 'UseNone', 'UseOutlines', 'UseThumbs', 'FullScreen'];
        if (validPageModes.indexOf(pmode) == -1) {
          throw new Error('Page mode must be one of UseNone, UseOutlines, UseThumbs, or FullScreen. "' + pmode + '" is not recognized.')
        }
        return this;
      },

      /**
       * Adds text to page. Supports adding multiline text when 'text' argument is an Array of Strings.
       *
       * @function
       * @param {String|Array} text String or array of strings to be added to the page. Each line is shifted one line down per font, spacing settings declared before this call.
       * @param {Number} x Coordinate (in units declared at inception of PDF document) against left edge of the page
       * @param {Number} y Coordinate (in units declared at inception of PDF document) against upper edge of the page
       * @param {Object} options Collection of settings signalling how the text must be encoded. Defaults are sane. If you think you want to pass some flags, you likely can read the source.
       * @returns {jsPDF}
       * @methodOf jsPDF#
       * @name text
       */
      API.text = function(text, x, y, options) {
        /**
         * Inserts something like this into PDF
         *   BT
         *    /F1 16 Tf  % Font name + size
         *    16 TL % How many units down for next line in multiline text
         *    0 g % color
         *    28.35 813.54 Td % position
         *    (line one) Tj
         *    T* (line two) Tj
         *    T* (line three) Tj
         *   ET
         */
        
        var xtra = '';
        var isHex = false;
        
        function ESC(s) {
          s = s.split("\t").join(Array(options.TabLen || 9).join(" "));
          return pdfEscape(s, flags);
        }
        
        function transformTextToSpecialArray(text) {
            //we don't want to destroy original text array, so cloning it
            var sa = text.concat();
            var da = [];
            var len = sa.length;
            var curDa;
            //we do array.join('text that must not be PDFescaped")
            //thus, pdfEscape each component separately
            while (len--) {
                curDa = sa.shift();
                if (typeof curDa === "string") {
                    da.push(curDa);
                } else {
                    if (Object.prototype.toString.call(text) === '[object Array]' && curDa.length === 1) {
                        da.push(curDa[0]);
                    } else {
                        da.push([curDa[0], curDa[1], curDa[2]]);
                    }
                }
            }
            return da;
        }
        
        function processTextByFunction(text, processingFunction) {
        	var result; 
	        if (typeof text === 'string') {
	            result = processingFunction(text)[0];
	        } else if (Object.prototype.toString.call(text) === '[object Array]') {
	            //we don't want to destroy original text array, so cloning it
	            var sa = text.concat();
	            var da = [];
	            var len = sa.length;
	            var curDa;
	            var tmpResult; 
	            //we do array.join('text that must not be PDFescaped")
	            //thus, pdfEscape each component separately
	            while (len--) {
	                curDa = sa.shift();
	                if (typeof curDa === "string") {
	                    da.push(processingFunction(curDa)[0]);
	                } else if(((Object.prototype.toString.call(curDa) === '[object Array]') && curDa[0] === "string")){
	                	tmpResult = processingFunction(curDa[0], curDa[1], curDa[2]);
	                    da.push([tmpResult[0], tmpResult[1], tmpResult[2]]);
	                }
	            }
	          result = da;
	        }
	      return result;
        }
        /**
        Returns a widths of string in a given font, if the font size is set as 1 point.

        In other words, this is "proportional" value. For 1 unit of font size, the length
        of the string will be that much.

        Multiply by font size to get actual width in *points*
        Then divide by 72 to get inches or divide by (72/25.6) to get 'mm' etc.

        @public
        @function
        @param
        @returns {Type}
        */
        var getStringUnitWidth = function(text, options) {
            var result = 0;
            if (options.font.metadata instanceof global.TTFFont === true) {
                result = options.font.metadata.widthOfString(text, options.fontSize, options.charSpace);
            } else {
                result = getArraySum(getCharWidthsArray(text, options)) * options.fontSize;
            }
            return result;
        };

        /**
        Returns an array of length matching length of the 'word' string, with each
        cell ocupied by the width of the char in that position.

        @function
        @param word {String}
        @param widths {Object}
        @param kerning {Object}
        @returns {Array}
        */
        function getCharWidthsArray(text, options) {
            options = options || {};

            var widths = options.widths ? options.widths : options.font.metadata.Unicode.widths;
            var widthsFractionOf = widths.fof ? widths.fof : 1;
            var kerning = options.kerning ? options.kerning : options.font.metadata.Unicode.kerning;
            var kerningFractionOf = kerning.fof ? kerning.fof : 1;

            var i;
            var l;
            var char_code;
            var prior_char_code = 0; //for kerning
            var default_char_width = widths[0] || widthsFractionOf;
            var output = [];

            for (i = 0, l = text.length; i < l; i++) {
                char_code = text.charCodeAt(i)
                output.push(
                    ( widths[char_code] || default_char_width ) / widthsFractionOf +
                    ( kerning[char_code] && kerning[char_code][prior_char_code] || 0 ) / kerningFractionOf
                );
                prior_char_code = char_code;
            }

            return output
        }

        var getArraySum = function(array) {
            var i = array.length;
            var output = 0;
            
            while(i) {
                ;i--;
                output += array[i];
            }
            
            return output;
        }


        //backwardsCompatibility
        var tmp;

        // Pre-August-2012 the order of arguments was function(x, y, text, flags)
        // in effort to make all calls have similar signature like
        //   function(data, coordinates... , miscellaneous)
        // this method had its args flipped.
        // code below allows backward compatibility with old arg order.
        if (typeof text === 'number') {
          tmp = y;
          y = x;
          x = text;
          text = tmp;
        }

        var flags = arguments[3];
        var angle = arguments[4];
        var align = arguments[5];

        if (typeof flags !== "object" || flags === null) {
            if (typeof angle === 'string') {
                align = angle;
                angle = null;
            }
            if (typeof flags === 'string') {
                align = flags;
                flags = null;
            }
            if (typeof flags === 'number') {
                angle = flags;
                flags = null;
            }
            options = {flags: flags, angle: angle, align: align};
        }
        
        //Check if text is of type String
        var textIsOfTypeString = false;
        var tmpTextIsOfTypeString = true;
        
        if (typeof text === 'string') {
            textIsOfTypeString = true;
        } else if (Object.prototype.toString.call(text) === '[object Array]') {
            //we don't want to destroy original text array, so cloning it
            var sa = text.concat();
            var da = [];
            var len = sa.length;
            var curDa;
            //we do array.join('text that must not be PDFescaped")
            //thus, pdfEscape each component separately
            while (len--) {
                curDa = sa.shift();
                if (typeof curDa !== "string" || ((Object.prototype.toString.call(curDa) === '[object Array]') && typeof curDa[0] !== "string")) {
                    tmpTextIsOfTypeString = false;
                }
            }
            textIsOfTypeString = tmpTextIsOfTypeString
        }
        if (textIsOfTypeString === false){
            throw new Error('Type of text must be string or Array. "' + text + '" is not recognized.');
        }

        //Escaping 
        var activeFontEncoding = fonts[activeFontKey].encoding;

        if (activeFontEncoding === "WinAnsiEncoding" || activeFontEncoding === "StandardEncoding") {
            text = processTextByFunction(text, function (text, posX, posY) {
              return [ESC(text), posX, posY];
            });
        }
        //If there are any newlines in text, we assume
        //the user wanted to print multiple lines, so break the
        //text up into an array. If the text is already an array,
        //we assume the user knows what they are doing.
        //Convert text into an array anyway to simplify
        //later code.

        if (typeof text === 'string') {
            if (text.match(/[\n\r]/)) {
                text = text.split(/\r\n|\r|\n/g);
            } else {
                text = [text];
            }
        }
        
        //multiline
        var maxWidth = options.maxWidth || 0;
        var algorythm = options.maxWidthAlgorythm || "first-fit";
        var tmpText;

        var leading = activeFontSize * lineHeightProportion;
        var activeFont = fonts[activeFontKey];
        var k = this.internal.scaleFactor;
        var charSpace = options.charSpace || 1;
        
        var widthOfSpace = getStringUnitWidth(" ", {font: activeFont, charSpace: charSpace, fontSize: activeFontSize}) / k;
        var splitByMaxWidth = function (value, maxWidth) {
            var i = 0;
            var lastBreak = 0;
            var currentWidth = 0;
            var resultingChunks = [];
            var widthOfEachWord = [];
            var currentChunk = [];

            var listOfWords = [];
            var result = [];

            listOfWords = value.split(/ /g);

            for (i = 0; i < listOfWords.length; i += 1) {
                widthOfEachWord.push(getStringUnitWidth(listOfWords[i], {font: activeFont, charSpace: charSpace, fontSize: activeFontSize}) / k);
            }
            for (i = 0; i < listOfWords.length; i += 1) {
                currentChunk = widthOfEachWord.slice(lastBreak, i);
                currentWidth = getArraySum(currentChunk) + widthOfSpace * (currentChunk.length - 1);
                if (currentWidth >= maxWidth) {
                    resultingChunks.push(listOfWords.slice(lastBreak, (((i !== 0) ? i - 1 : 0)) ).join(" "));
                    lastBreak = (((i !== 0) ? i - 1: 0));
                    i -= 1;
                } else if (i === (widthOfEachWord.length - 1)) {
                    resultingChunks.push(listOfWords.slice(lastBreak, widthOfEachWord.length).join(" "));
                }
            }
            result = [];
            for (i = 0; i < resultingChunks.length; i += 1) {
                result = result.concat(resultingChunks[i])
            }
            return result;
        }
        var firstFitMethod = function(value, maxWidth) {
            var j = 0;
            var tmpText = [];
            for (j = 0; j < value.length; j += 1){
                tmpText = tmpText.concat(splitByMaxWidth(value[j], maxWidth));
            }
            return tmpText;
        }
        if (maxWidth > 0) {
            switch (algorythm) {
                case "first-fit":
                default:
                    text = firstFitMethod(text, maxWidth);
                    break;
            }
        }

        
        //creating Payload-Object to make text byRef
        var payload = {
                text : text,
                x : x,
                y : y,
                options: options,
                mutex: {
                    pdfEscape: pdfEscape,
                    activeFontKey: activeFontKey,
                    fonts: fonts,
                    activeFontSize: activeFontSize
                }
            };
        events.publish('preProcessText', payload);
        
        text = payload.text;
        options = payload.options;
        //angle

        var angle = options.angle;
        var k = this.internal.scaleFactor;
        var curY = (this.internal.pageSize.height - y) * k;
        var transformationMatrix = [];
        
        if (angle) {
            angle *= (Math.PI / 180);
            var c = Math.cos(angle),
            s = Math.sin(angle);
            var f2 = function(number) {
                return number.toFixed(2);
            }
            transformationMatrix = [f2(c), f2(s), f2(s * -1), f2(c)];
        }
        
        //charSpace
        
        var charSpace = options.charSpace;
        
        if (charSpace !== undefined) {
            xtra += charSpace +" Tc\n";
        }
        
        //lang
        
        var lang = options.lang;
        
        if (lang) {
            xtra += "/Lang (" + lang +")\n";
        }
        
        //renderingMode
        
        var renderingMode = -1;
        var tmpRenderingMode = -1;
        var parmRenderingMode = options.renderingMode || options.stroke;
        var pageContext = this.internal.getCurrentPageInfo().pageContext;

        switch (parmRenderingMode) {
            case 0:
            case false:
            case 'fill':
                tmpRenderingMode = 0;
                break;
            case 1:
            case true:
            case 'stroke':
                tmpRenderingMode = 1;
                break;
            case 2:
            case 'fillThenStroke':
                tmpRenderingMode = 2;
                break;
            case 3:
            case 'invisible':
                tmpRenderingMode = 3;
                break;
            case 4:
            case 'fillAndAddForClipping':
                tmpRenderingMode = 4;
                break;
            case 5:
            case 'strokeAndAddPathForClipping':
                tmpRenderingMode = 5;
                break;
            case 6:
            case 'fillThenStrokeAndAddToPathForClipping':
                tmpRenderingMode = 6;
                break;
            case 7:
            case 'addToPathForClipping':
                tmpRenderingMode = 7;
                break;
        }
        
        var usedRenderingMode = pageContext.usedRenderingMode || -1;

        //if the coder wrote it explicitly to use a specific 
        //renderingMode, then use it
        if (tmpRenderingMode !== -1) {
            xtra += tmpRenderingMode + " Tr\n"
        //otherwise check if we used the rendering Mode already
        //if so then set the rendering Mode...
        } else if (usedRenderingMode !== -1) {
            xtra += "0 Tr\n";
        }

        if (tmpRenderingMode !== -1) {
            pageContext.usedRenderingMode = tmpRenderingMode;
        }
        
        //align
        
        var align = options.align || 'left';
        var leading = activeFontSize * lineHeightProportion;
        var pageHeight = this.internal.pageSize.height;
        var pageWidth = this.internal.pageSize.width;
        var k = this.internal.scaleFactor;
        var lineWidth = lineWidth;
        var activeFont = fonts[activeFontKey];
        var charSpace = options.charSpace || 1;
        var widths;
        var maxWidth = options.maxWidth || 0;
        
        var lineWidths;
        var flags = {};
        var wordSpacingPerLine = [];
        
        if (Object.prototype.toString.call(text) === '[object Array]') {
            var da = transformTextToSpecialArray(text);
            var left = 0;
            var newY;
            var maxLineLength;
            var lineWidths;
            if (align !== "left") {
                lineWidths = text.map(function(v) {
                    return getStringUnitWidth(v, {font: activeFont, charSpace: charSpace, fontSize: activeFontSize}) / k;
                });
            }
            var maxLineLength = Math.max.apply(Math, lineWidths);
            //The first line uses the "main" Td setting,
            //and the subsequent lines are offset by the
            //previous line's x coordinate.
            var prevWidth = 0;
            var delta;
            var newX;
            if (align === "right") {
                //The passed in x coordinate defines the
                //rightmost point of the text.
                left = x - maxLineLength;
                x -= lineWidths[0];
                text = [];
                for (var i = 0, len = da.length; i < len; i++) {
                    delta = maxLineLength - lineWidths[i];
                    if (i === 0) {
                        newX = x *k;
                        newY = (pageHeight - y)*k;
                    } else {
                        newX = (prevWidth - lineWidths[i]) * k;
                        newY = -leading;
                    }
                    text.push([da[i], newX, newY]);
                    prevWidth = lineWidths[i];
                }
            } else if (align === "center") {
                //The passed in x coordinate defines
                //the center point.
                left = x - maxLineLength / 2;
                x -= lineWidths[0] / 2;
                text = [];
                for (var i = 0, len = da.length; i < len; i++) {
                    delta = (maxLineLength - lineWidths[i]) / 2;
                    if (i === 0) {
                        newX = x*k;
                        newY = (pageHeight - y)*k;
                    } else {
                        newX = (prevWidth - lineWidths[i]) / 2 * k;
                        newY = -leading;
                    }
                    text.push([da[i], newX, newY]);
                    prevWidth = lineWidths[i];
                }
            } else if (align === "left") {
                text = [];
                for (var i = 0, len = da.length; i < len; i++) {
                    newY = (i === 0) ? (pageHeight - y)*k : -leading;
                    newX = (i === 0) ? x*k : 0;
                    //text.push([da[i], newX, newY]);
                    text.push(da[i]);
                }
            } else if (align === "justify") {
                text = [];
                var maxWidth = (maxWidth !== 0) ? maxWidth : pageWidth;
                
                for (var i = 0, len = da.length; i < len; i++) {
                    newY = (i === 0) ? (pageHeight - y)*k : -leading;
                    newX = (i === 0) ? x*k : 0;
                    if (i < (len - 1)) {
                        wordSpacingPerLine.push(((maxWidth - lineWidths[i]) / (da[i].split(" ").length - 1) * k).toFixed(2));
                    }
                    text.push([da[i], newX, newY]);
                }
            } else {
                throw new Error(
                    'Unrecognized alignment option, use "left", "center", "right" or "justify".'
                );
            }
        }

        //R2L
        var doReversing = typeof options.R2L === "boolean" ? options.R2L : R2L;
        if (doReversing === true) {
            text = processTextByFunction(text, function (text, posX, posY) {
                return [text.split("").reverse().join(""), posX, posY];
            });
        }
        
        //creating Payload-Object to make text byRef
        var payload = {
                text : text,
                x : x,
                y : y,
                options: options,
                mutex: {
                    pdfEscape: pdfEscape,
                    activeFontKey: activeFontKey,
                    fonts: fonts,
                    activeFontSize: activeFontSize
                }
            };
        events.publish('postProcessText', payload);
        
        text = payload.text;
        isHex = payload.mutex.isHex;

        var da = transformTextToSpecialArray(text);
        
        text = [];
        var variant = 0;
        var len = da.length;
        var posX;
        var posY;
        var content;
        var wordSpacing = '';
            
        for (var i = 0; i < len; i++) {
            
            wordSpacing = '';
            if ((Object.prototype.toString.call(da[i]) !== '[object Array]')) {
                posX = (parseFloat(x*k)).toFixed(2);
                posY = (parseFloat((pageHeight - y)*k)).toFixed(2);
                content = (((isHex) ? "<" : "(")) + da[i] + ((isHex) ? ">" : ")");
                
            } else if (Object.prototype.toString.call(da[i]) === '[object Array]') {
                posX = (parseFloat(da[i][1])).toFixed(2);
                posY = (parseFloat(da[i][2])).toFixed(2);
                content = (((isHex) ? "<" : "(")) + da[i][0] + ((isHex) ? ">" : ")");
                variant = 1;
            }
            if (wordSpacingPerLine !== undefined && wordSpacingPerLine[i] !== undefined) {
                wordSpacing = wordSpacingPerLine[i] + " Tw\n";
            }
            //TODO: Kind of a hack?
            if (transformationMatrix.length !== 0 && i === 0) {
                text.push(wordSpacing + transformationMatrix.join(" ") +  " " + posX + " " + posY + " Tm\n" + content);
            } else if (variant === 1 || (variant === 0 && i === 0)){
                text.push(wordSpacing + posX + " " + posY + " Td\n" + content);
            } else {
                text.push(wordSpacing + content);
            }
        }
        if (variant === 0) {
            text = text.join(" Tj\nT* ");
        } else {
            text = text.join(" Tj\n");
        }

        text += " Tj\n";

        var result = 'BT\n/' +
        activeFontKey + ' ' + activeFontSize + ' Tf\n' + // font face, style, size
        (activeFontSize * lineHeightProportion) + ' TL\n' + // line spacing
        textColor + '\n';
        result += xtra;
        result += text;
        result += "ET";
      
        out(result);
        return this;
      };

    /**
     * Letter spacing method to print text with gaps
     *
     * @function
     * @param {String|Array} text String to be added to the page.
     * @param {Number} x Coordinate (in units declared at inception of PDF document) against left edge of the page
     * @param {Number} y Coordinate (in units declared at inception of PDF document) against upper edge of the page
     * @param {Number} spacing Spacing (in units declared at inception)
     * @returns {jsPDF}
     * @methodOf jsPDF#
     * @name lstext
     * @deprecated We'll be removing this function. It doesn't take character width into account.
     */
    API.lstext = function (text, x, y, spacing) {
      console.warn('jsPDF.lstext is deprecated');
      for (var i = 0, len = text.length; i < len; i++, x += spacing) this
        .text(text[i], x, y);
      return this;
    };

    API.line = function (x1, y1, x2, y2) {
      return this.lines([
        [x2 - x1, y2 - y1]
      ], x1, y1);
    };

    API.clip = function () {
      // By patrick-roberts, github.com/MrRio/jsPDF/issues/328
      // Call .clip() after calling .rect() with a style argument of null
      out('W') // clip
      out('S') // stroke path; necessary for clip to work
    };

    /**
     * This fixes the previous function clip(). Perhaps the 'stroke path' hack was due to the missing 'n' instruction?
     * We introduce the fixed version so as to not break API.
     * @param fillRule
     */
    API.clip_fixed = function (fillRule) {
      // Call .clip() after calling drawing ops with a style argument of null
      // W is the PDF clipping op
      if ('evenodd' === fillRule) {
        out('W*');
      } else {
        out('W');
      }
      // End the path object without filling or stroking it.
      // This operator is a path-painting no-op, used primarily for the side effect of changing the current clipping path
      // (see Section 4.4.3, “Clipping Path Operators”)
      out('n');
    };

    /**
     * Adds series of curves (straight lines or cubic bezier curves) to canvas, starting at `x`, `y` coordinates.
     * All data points in `lines` are relative to last line origin.
     * `x`, `y` become x1,y1 for first line / curve in the set.
     * For lines you only need to specify [x2, y2] - (ending point) vector against x1, y1 starting point.
     * For bezier curves you need to specify [x2,y2,x3,y3,x4,y4] - vectors to control points 1, 2, ending point. All vectors are against the start of the curve - x1,y1.
     *
     * @example .lines([[2,2],[-2,2],[1,1,2,2,3,3],[2,1]], 212,110, 10) // line, line, bezier curve, line
     * @param {Array} lines Array of *vector* shifts as pairs (lines) or sextets (cubic bezier curves).
     * @param {Number} x Coordinate (in units declared at inception of PDF document) against left edge of the page
     * @param {Number} y Coordinate (in units declared at inception of PDF document) against upper edge of the page
     * @param {Number} scale (Defaults to [1.0,1.0]) x,y Scaling factor for all vectors. Elements can be any floating number Sub-one makes drawing smaller. Over-one grows the drawing. Negative flips the direction.
     * @param {String} style A string specifying the painting style or null.  Valid styles include: 'S' [default] - stroke, 'F' - fill,  and 'DF' (or 'FD') -  fill then stroke. A null value postpones setting the style so that a shape may be composed using multiple method calls. The last drawing method call used to define the shape should not have a null style argument.
     * @param {Boolean} closed If true, the path is closed with a straight line from the end of the last curve to the starting point.
     * @function
     * @returns {jsPDF}
     * @methodOf jsPDF#
     * @name lines
     */
    API.lines = function (lines, x, y, scale, style, closed) {
      var scalex, scaley, i, l, leg, x2, y2, x3, y3, x4, y4;

      // Pre-August-2012 the order of arguments was function(x, y, lines, scale, style)
      // in effort to make all calls have similar signature like
      //   function(content, coordinateX, coordinateY , miscellaneous)
      // this method had its args flipped.
      // code below allows backward compatibility with old arg order.
      if (typeof lines === 'number') {
        tmp = y;
        y = x;
        x = lines;
        lines = tmp;
      }

      scale = scale || [1, 1];

      // starting point
      out(f3(x * k) + ' ' + f3((pageHeight - y) * k) + ' m ');

      scalex = scale[0];
      scaley = scale[1];
      l = lines.length;
      //, x2, y2 // bezier only. In page default measurement "units", *after* scaling
      //, x3, y3 // bezier only. In page default measurement "units", *after* scaling
      // ending point for all, lines and bezier. . In page default measurement "units", *after* scaling
      x4 = x; // last / ending point = starting point for first item.
      y4 = y; // last / ending point = starting point for first item.

      for (i = 0; i < l; i++) {
        leg = lines[i];
        if (leg.length === 2) {
          // simple line
          x4 = leg[0] * scalex + x4; // here last x4 was prior ending point
          y4 = leg[1] * scaley + y4; // here last y4 was prior ending point
          out(f3(x4 * k) + ' ' + f3((pageHeight - y4) * k) + ' l');
        } else {
          // bezier curve
          x2 = leg[0] * scalex + x4; // here last x4 is prior ending point
          y2 = leg[1] * scaley + y4; // here last y4 is prior ending point
          x3 = leg[2] * scalex + x4; // here last x4 is prior ending point
          y3 = leg[3] * scaley + y4; // here last y4 is prior ending point
          x4 = leg[4] * scalex + x4; // here last x4 was prior ending point
          y4 = leg[5] * scaley + y4; // here last y4 was prior ending point
          out(
            f3(x2 * k) + ' ' +
            f3((pageHeight - y2) * k) + ' ' +
            f3(x3 * k) + ' ' +
            f3((pageHeight - y3) * k) + ' ' +
            f3(x4 * k) + ' ' +
            f3((pageHeight - y4) * k) + ' c');
        }
      }

      if (closed) {
        out(' h');
      }

      // stroking / filling / both the path
      if (style !== null) {
        out(getStyle(style));
      }
      return this;
    };

    /**
     * Adds a rectangle to PDF
     *
     * @param {Number} x Coordinate (in units declared at inception of PDF document) against left edge of the page
     * @param {Number} y Coordinate (in units declared at inception of PDF document) against upper edge of the page
     * @param {Number} w Width (in units declared at inception of PDF document)
     * @param {Number} h Height (in units declared at inception of PDF document)
     * @param {String} style A string specifying the painting style or null.  Valid styles include: 'S' [default] - stroke, 'F' - fill,  and 'DF' (or 'FD') -  fill then stroke. A null value postpones setting the style so that a shape may be composed using multiple method calls. The last drawing method call used to define the shape should not have a null style argument.
     * @function
     * @returns {jsPDF}
     * @methodOf jsPDF#
     * @name rect
     */
    API.rect = function (x, y, w, h, style) {
      var op = getStyle(style);
      out([
        f2(x * k),
        f2((pageHeight - y) * k),
        f2(w * k),
        f2(-h * k),
        're'
      ].join(' '));

      if (style !== null) {
        out(getStyle(style));
      }

      return this;
    };

    /**
     * Adds a triangle to PDF
     *
     * @param {Number} x1 Coordinate (in units declared at inception of PDF document) against left edge of the page
     * @param {Number} y1 Coordinate (in units declared at inception of PDF document) against upper edge of the page
     * @param {Number} x2 Coordinate (in units declared at inception of PDF document) against left edge of the page
     * @param {Number} y2 Coordinate (in units declared at inception of PDF document) against upper edge of the page
     * @param {Number} x3 Coordinate (in units declared at inception of PDF document) against left edge of the page
     * @param {Number} y3 Coordinate (in units declared at inception of PDF document) against upper edge of the page
     * @param {String} style A string specifying the painting style or null.  Valid styles include: 'S' [default] - stroke, 'F' - fill,  and 'DF' (or 'FD') -  fill then stroke. A null value postpones setting the style so that a shape may be composed using multiple method calls. The last drawing method call used to define the shape should not have a null style argument.
     * @function
     * @returns {jsPDF}
     * @methodOf jsPDF#
     * @name triangle
     */
    API.triangle = function (x1, y1, x2, y2, x3, y3, style) {
      this.lines(
        [
          [x2 - x1, y2 - y1], // vector to point 2
          [x3 - x2, y3 - y2], // vector to point 3
          [x1 - x3, y1 - y3] // closing vector back to point 1
        ],
        x1,
        y1, // start of path
        [1, 1],
        style,
        true);
      return this;
    };

    /**
     * Adds a rectangle with rounded corners to PDF
     *
     * @param {Number} x Coordinate (in units declared at inception of PDF document) against left edge of the page
     * @param {Number} y Coordinate (in units declared at inception of PDF document) against upper edge of the page
     * @param {Number} w Width (in units declared at inception of PDF document)
     * @param {Number} h Height (in units declared at inception of PDF document)
     * @param {Number} rx Radius along x axis (in units declared at inception of PDF document)
     * @param {Number} rx Radius along y axis (in units declared at inception of PDF document)
     * @param {String} style A string specifying the painting style or null.  Valid styles include: 'S' [default] - stroke, 'F' - fill,  and 'DF' (or 'FD') -  fill then stroke. A null value postpones setting the style so that a shape may be composed using multiple method calls. The last drawing method call used to define the shape should not have a null style argument.
     * @function
     * @returns {jsPDF}
     * @methodOf jsPDF#
     * @name roundedRect
     */
    API.roundedRect = function (x, y, w, h, rx, ry, style) {
      var MyArc = 4 / 3 * (Math.SQRT2 - 1);
      this.lines(
        [
          [(w - 2 * rx), 0],
          [(rx * MyArc), 0, rx, ry - (ry * MyArc), rx, ry],
          [0, (h - 2 * ry)],
          [0, (ry * MyArc), -(rx * MyArc), ry, -rx, ry],
          [(-w + 2 * rx), 0],
          [-(rx * MyArc), 0, -rx, -(ry * MyArc), -rx, -ry],
          [0, (-h + 2 * ry)],
          [0, -(ry * MyArc), (rx * MyArc), -ry, rx, -ry]
        ],
        x + rx,
        y, // start of path
        [1, 1],
        style);
      return this;
    };

    /**
     * Adds an ellipse to PDF
     *
     * @param {Number} x Coordinate (in units declared at inception of PDF document) against left edge of the page
     * @param {Number} y Coordinate (in units declared at inception of PDF document) against upper edge of the page
     * @param {Number} rx Radius along x axis (in units declared at inception of PDF document)
     * @param {Number} rx Radius along y axis (in units declared at inception of PDF document)
     * @param {String} style A string specifying the painting style or null.  Valid styles include: 'S' [default] - stroke, 'F' - fill,  and 'DF' (or 'FD') -  fill then stroke. A null value postpones setting the style so that a shape may be composed using multiple method calls. The last drawing method call used to define the shape should not have a null style argument.
     * @function
     * @returns {jsPDF}
     * @methodOf jsPDF#
     * @name ellipse
     */
    API.ellipse = function (x, y, rx, ry, style) {
      var lx = 4 / 3 * (Math.SQRT2 - 1) * rx,
        ly = 4 / 3 * (Math.SQRT2 - 1) * ry;

      out([
        f2((x + rx) * k),
        f2((pageHeight - y) * k),
        'm',
        f2((x + rx) * k),
        f2((pageHeight - (y - ly)) * k),
        f2((x + lx) * k),
        f2((pageHeight - (y - ry)) * k),
        f2(x * k),
        f2((pageHeight - (y - ry)) * k),
        'c'
      ].join(' '));
      out([
        f2((x - lx) * k),
        f2((pageHeight - (y - ry)) * k),
        f2((x - rx) * k),
        f2((pageHeight - (y - ly)) * k),
        f2((x - rx) * k),
        f2((pageHeight - y) * k),
        'c'
      ].join(' '));
      out([
        f2((x - rx) * k),
        f2((pageHeight - (y + ly)) * k),
        f2((x - lx) * k),
        f2((pageHeight - (y + ry)) * k),
        f2(x * k),
        f2((pageHeight - (y + ry)) * k),
        'c'
      ].join(' '));
      out([
        f2((x + lx) * k),
        f2((pageHeight - (y + ry)) * k),
        f2((x + rx) * k),
        f2((pageHeight - (y + ly)) * k),
        f2((x + rx) * k),
        f2((pageHeight - y) * k),
        'c'
      ].join(' '));

      if (style !== null) {
        out(getStyle(style));
      }

      return this;
    };

    /**
     * Adds an circle to PDF
     *
     * @param {Number} x Coordinate (in units declared at inception of PDF document) against left edge of the page
     * @param {Number} y Coordinate (in units declared at inception of PDF document) against upper edge of the page
     * @param {Number} r Radius (in units declared at inception of PDF document)
     * @param {String} style A string specifying the painting style or null.  Valid styles include: 'S' [default] - stroke, 'F' - fill,  and 'DF' (or 'FD') -  fill then stroke. A null value postpones setting the style so that a shape may be composed using multiple method calls. The last drawing method call used to define the shape should not have a null style argument.
     * @function
     * @returns {jsPDF}
     * @methodOf jsPDF#
     * @name circle
     */
    API.circle = function (x, y, r, style) {
      return this.ellipse(x, y, r, r, style);
    };

    /**
     * Adds a properties to the PDF document
     *
     * @param {Object} A property_name-to-property_value object structure.
     * @function
     * @returns {jsPDF}
     * @methodOf jsPDF#
     * @name setProperties
     */
    API.setProperties = function (properties) {
      // copying only those properties we can render.
      for (var property in documentProperties) {
        if (documentProperties.hasOwnProperty(property) && properties[
            property]) {
          documentProperties[property] = properties[property];
        }
      }
      return this;
    };

    /**
     * Sets font size for upcoming text elements.
     *
     * @param {Number} size Font size in points.
     * @function
     * @returns {jsPDF}
     * @methodOf jsPDF#
     * @name setFontSize
     */
    API.setFontSize = function (size) {
      activeFontSize = size;
      return this;
    };

    /**
     * Sets text font face, variant for upcoming text elements.
     * See output of jsPDF.getFontList() for possible font names, styles.
     *
     * @param {String} fontName Font name or family. Example: "times"
     * @param {String} fontStyle Font style or variant. Example: "italic"
     * @function
     * @returns {jsPDF}
     * @methodOf jsPDF#
     * @name setFont
     */
    API.setFont = function (fontName, fontStyle) {
      activeFontKey = getFont(fontName, fontStyle);
      // if font is not found, the above line blows up and we never go further
      return this;
    };

    /**
     * Switches font style or variant for upcoming text elements,
     * while keeping the font face or family same.
     * See output of jsPDF.getFontList() for possible font names, styles.
     *
     * @param {String} style Font style or variant. Example: "italic"
     * @function
     * @returns {jsPDF}
     * @methodOf jsPDF#
     * @name setFontStyle
     */
    API.setFontStyle = API.setFontType = function (style) {
      activeFontKey = getFont(undefined, style);
      // if font is not found, the above line blows up and we never go further
      return this;
    };

    /**
     * Returns an object - a tree of fontName to fontStyle relationships available to
     * active PDF document.
     *
     * @public
     * @function
     * @returns {Object} Like {'times':['normal', 'italic', ... ], 'arial':['normal', 'bold', ... ], ... }
     * @methodOf jsPDF#
     * @name getFontList
     */
    API.getFontList = function () {
      // TODO: iterate over fonts array or return copy of fontmap instead in case more are ever added.
      var list = {},
        fontName, fontStyle, tmp;

      for (fontName in fontmap) {
        if (fontmap.hasOwnProperty(fontName)) {
          list[fontName] = tmp = [];
          for (fontStyle in fontmap[fontName]) {
            if (fontmap[fontName].hasOwnProperty(fontStyle)) {
              tmp.push(fontStyle);
            }
          }
        }
      }

      return list;
    };

    /**
     * Add a custom font.
     *
     * @param {String} Postscript name of the Font.  Example: "Menlo-Regular"
     * @param {String} Name of font-family from @font-face definition.  Example: "Menlo Regular"
     * @param {String} Font style.  Example: "normal"
     * @function
     * @returns the {fontKey} (same as the internal method)
     * @methodOf jsPDF#
     * @name addFont
     */
    API.addFont = function(postScriptName, fontName, fontStyle, encoding) {
      encoding = encoding || 'Identity-H';
      addFont(postScriptName, fontName, fontStyle, encoding);
    };

    /**
     * Sets line width for upcoming lines.
     *
     * @param {Number} width Line width (in units declared at inception of PDF document)
     * @function
     * @returns {jsPDF}
     * @methodOf jsPDF#
     * @name setLineWidth
     */
    API.setLineWidth = function (width) {
      out((width * k).toFixed(2) + ' w');
      return this;
    };

    /**
     * Sets the stroke color for upcoming elements.
     *
     * Depending on the number of arguments given, Gray, RGB, or CMYK
     * color space is implied.
     *
     * When only ch1 is given, "Gray" color space is implied and it
     * must be a value in the range from 0.00 (solid black) to to 1.00 (white)
     * if values are communicated as String types, or in range from 0 (black)
     * to 255 (white) if communicated as Number type.
     * The RGB-like 0-255 range is provided for backward compatibility.
     *
     * When only ch1,ch2,ch3 are given, "RGB" color space is implied and each
     * value must be in the range from 0.00 (minimum intensity) to to 1.00
     * (max intensity) if values are communicated as String types, or
     * from 0 (min intensity) to to 255 (max intensity) if values are communicated
     * as Number types.
     * The RGB-like 0-255 range is provided for backward compatibility.
     *
     * When ch1,ch2,ch3,ch4 are given, "CMYK" color space is implied and each
     * value must be a in the range from 0.00 (0% concentration) to to
     * 1.00 (100% concentration)
     *
     * Because JavaScript treats fixed point numbers badly (rounds to
     * floating point nearest to binary representation) it is highly advised to
     * communicate the fractional numbers as String types, not JavaScript Number type.
     *
     * @param {Number|String} ch1 Color channel value or {String} ch1 color value in hexadecimal, example: '#FFFFFF'
     * @param {Number|String} ch2 Color channel value
     * @param {Number|String} ch3 Color channel value
     * @param {Number|String} ch4 Color channel value
     *
     * @function
     * @returns {jsPDF}
     * @methodOf jsPDF#
     * @name setDrawColor
     */
<<<<<<< HEAD
    API.setDrawColor = function (ch1, ch2, ch3, ch4) {
      var color;
      if (ch2 === undefined || (ch4 === undefined && ch1 === ch2 === ch3)) {
        // Gray color space.
        if (typeof ch1 === 'string') {
          color = ch1 + ' G';
        } else {
          color = f2(ch1 / 255) + ' G';
        }
      } else if (ch4 === undefined) {
        // RGB
        if (typeof ch1 === 'string') {
          color = [ch1, ch2, ch3, 'RG'].join(' ');
        } else {
          color = [f2(ch1 / 255), f2(ch2 / 255), f2(ch3 / 255), 'RG'].join(
            ' ');
        }
      } else {
        // CMYK
        if (typeof ch1 === 'string') {
          color = [ch1, ch2, ch3, ch4, 'K'].join(' ');
        } else {
          color = [f2(ch1), f2(ch2), f2(ch3), f2(ch4), 'K'].join(' ');
        }
      }
=======
    API.setDrawColor = function(ch1, ch2, ch3, ch4) {
      var options = {
        "ch1" : ch1,
        "ch2" : ch2,
        "ch3" : ch3,
        "ch4" : ch4,
        "pdfColorType" : "draw",
        "precision" : 2
      };
>>>>>>> aaae2fad

      out(generateColorString(options));
      return this;      
    };

    /**
     * Sets the fill color for upcoming elements.
     *
     * Depending on the number of arguments given, Gray, RGB, or CMYK
     * color space is implied.
     *
     * When only ch1 is given, "Gray" color space is implied and it
     * must be a value in the range from 0.00 (solid black) to to 1.00 (white)
     * if values are communicated as String types, or in range from 0 (black)
     * to 255 (white) if communicated as Number type.
     * The RGB-like 0-255 range is provided for backward compatibility.
     *
     * When only ch1,ch2,ch3 are given, "RGB" color space is implied and each
     * value must be in the range from 0.00 (minimum intensity) to to 1.00
     * (max intensity) if values are communicated as String types, or
     * from 0 (min intensity) to to 255 (max intensity) if values are communicated
     * as Number types.
     * The RGB-like 0-255 range is provided for backward compatibility.
     *
     * When ch1,ch2,ch3,ch4 are given, "CMYK" color space is implied and each
     * value must be a in the range from 0.00 (0% concentration) to to
     * 1.00 (100% concentration)
     *
     * Because JavaScript treats fixed point numbers badly (rounds to
     * floating point nearest to binary representation) it is highly advised to
     * communicate the fractional numbers as String types, not JavaScript Number type.
     *
     * @param {Number|String} ch1 Color channel value or {String} ch1 color value in hexadecimal, example: '#FFFFFF'
     * @param {Number|String} ch2 Color channel value
     * @param {Number|String} ch3 Color channel value
     * @param {Number|String} ch4 Color channel value
     *
     * @function
     * @returns {jsPDF}
     * @methodOf jsPDF#
     * @name setFillColor
     */
<<<<<<< HEAD
    API.setFillColor = function (ch1, ch2, ch3, ch4) {
      var color;

      if (ch2 === undefined || (ch4 === undefined && ch1 === ch2 === ch3)) {
        // Gray color space.
        if (typeof ch1 === 'string') {
          color = ch1 + ' g';
        } else {
          color = f2(ch1 / 255) + ' g';
        }
      } else if (ch4 === undefined || typeof ch4 === 'object') {
        // RGB
        if (typeof ch1 === 'string') {
          color = [ch1, ch2, ch3, 'rg'].join(' ');
        } else {
          color = [f2(ch1 / 255), f2(ch2 / 255), f2(ch3 / 255), 'rg'].join(
            ' ');
        }
        if (ch4 && ch4.a === 0) {
          //TODO Implement transparency.
          //WORKAROUND use white for now
          color = ['255', '255', '255', 'rg'].join(' ');
        }
      } else {
        // CMYK
        if (typeof ch1 === 'string') {
          color = [ch1, ch2, ch3, ch4, 'k'].join(' ');
        } else {
          color = [f2(ch1), f2(ch2), f2(ch3), f2(ch4), 'k'].join(' ');
        }
      }
=======
    API.setFillColor = function(ch1, ch2, ch3, ch4) {
      var options = {
        "ch1" : ch1,
        "ch2" : ch2,
        "ch3" : ch3,
        "ch4" : ch4,
        "pdfColorType" : "fill",
        "precision" : 2
      };
>>>>>>> aaae2fad

      out(generateColorString(options));
      return this;
    };

    /**
     * Sets the text color for upcoming elements.
     *
     * Depending on the number of arguments given, Gray, RGB, or CMYK
     * color space is implied.
     *
     * When only ch1 is given, "Gray" color space is implied and it
     * must be a value in the range from 0.00 (solid black) to to 1.00 (white)
     * if values are communicated as String types, or in range from 0 (black)
     * to 255 (white) if communicated as Number type.
     * The RGB-like 0-255 range is provided for backward compatibility.
     *
     * When only ch1,ch2,ch3 are given, "RGB" color space is implied and each
     * value must be in the range from 0.00 (minimum intensity) to to 1.00
     * (max intensity) if values are communicated as String types, or
     * from 0 (min intensity) to to 255 (max intensity) if values are communicated
     * as Number types.
     * The RGB-like 0-255 range is provided for backward compatibility.
     *
     * When ch1,ch2,ch3,ch4 are given, "CMYK" color space is implied and each
     * value must be a in the range from 0.00 (0% concentration) to to
     * 1.00 (100% concentration)
     *
     * Because JavaScript treats fixed point numbers badly (rounds to
     * floating point nearest to binary representation) it is highly advised to
     * communicate the fractional numbers as String types, not JavaScript Number type.
     *
     * @param {Number|String} ch1 Color channel value or {String} ch1 color value in hexadecimal, example: '#FFFFFF'
     * @param {Number|String} ch2 Color channel value
     * @param {Number|String} ch3 Color channel value
     * @param {Number|String} ch4 Color channel value
     *
     * @function
     * @returns {jsPDF}
     * @methodOf jsPDF#
     * @name setTextColor
     */
<<<<<<< HEAD
    API.setTextColor = function (r, g, b) {
      if ((typeof r === 'string') && /^#[0-9A-Fa-f]{6}$/.test(r)) {
        var hex = parseInt(r.substr(1), 16);
        r = (hex >> 16) & 255;
        g = (hex >> 8) & 255;
        b = (hex & 255);
      }
=======
    API.setTextColor = function(ch1, ch2, ch3, ch4) {
      var options = {
        "ch1" : ch1,
        "ch2" : ch2,
        "ch3" : ch3,
        "ch4" : ch4,
        "pdfColorType" : "text" ,
        "precision" : 3
      };
      textColor = generateColorString(options);
>>>>>>> aaae2fad

      return this;
    };


    /**
     * Initializes the default character set that the user wants to be global..
     *
     * @param {Number} charSpace
     * @function
     * @returns {jsPDF}
     * @methodOf jsPDF#
     * @name setCharSpace
     */

    API.setCharSpace = function (charSpace) {
      activeCharSpace = charSpace;
      return this;
    };


    /**
     * Initializes the default character set that the user wants to be global..
     *
     * @param {Boolean} boolean
     * @function
     * @returns {jsPDF}
     * @methodOf jsPDF#
     * @name setR2L
     */

    API.setR2L = function (boolean) {
      R2L = boolean;
      return this;
    };

    /**
     * Is an Object providing a mapping from human-readable to
     * integer flag values designating the varieties of line cap
     * and join styles.
     *
     * @returns {Object}
     * @fieldOf jsPDF#
     * @name CapJoinStyles
     */
    API.CapJoinStyles = {
      0: 0,
      'butt': 0,
      'but': 0,
      'miter': 0,
      1: 1,
      'round': 1,
      'rounded': 1,
      'circle': 1,
      2: 2,
      'projecting': 2,
      'project': 2,
      'square': 2,
      'bevel': 2
    };

    /**
     * Sets the line cap styles
     * See {jsPDF.CapJoinStyles} for variants
     *
     * @param {String|Number} style A string or number identifying the type of line cap
     * @function
     * @returns {jsPDF}
     * @methodOf jsPDF#
     * @name setLineCap
     */
    API.setLineCap = function (style) {
      var id = this.CapJoinStyles[style];
      if (id === undefined) {
        throw new Error("Line cap style of '" + style +
          "' is not recognized. See or extend .CapJoinStyles property for valid styles"
        );
      }
      lineCapID = id;
      out(id + ' J');

      return this;
    };

    /**
     * Sets the line join styles
     * See {jsPDF.CapJoinStyles} for variants
     *
     * @param {String|Number} style A string or number identifying the type of line join
     * @function
     * @returns {jsPDF}
     * @methodOf jsPDF#
     * @name setLineJoin
     */
    API.setLineJoin = function (style) {
      var id = this.CapJoinStyles[style];
      if (id === undefined) {
        throw new Error("Line join style of '" + style +
          "' is not recognized. See or extend .CapJoinStyles property for valid styles"
        );
      }
      lineJoinID = id;
      out(id + ' j');

      return this;
    };

    // Output is both an internal (for plugins) and external function
    API.output = output;

    /**
     * Saves as PDF document. An alias of jsPDF.output('save', 'filename.pdf')
     * @param  {String} filename The filename including extension.
     *
     * @function
     * @returns {jsPDF}
     * @methodOf jsPDF#
     * @name save
     */
    API.save = function (filename) {
      API.output('save', filename);
    };

    // applying plugins (more methods) ON TOP of built-in API.
    // this is intentional as we allow plugins to override
    // built-ins
    for (var plugin in jsPDF.API) {
      if (jsPDF.API.hasOwnProperty(plugin)) {
        if (plugin === 'events' && jsPDF.API.events.length) {
          (function (events, newEvents) {

            // jsPDF.API.events is a JS Array of Arrays
            // where each Array is a pair of event name, handler
            // Events were added by plugins to the jsPDF instantiator.
            // These are always added to the new instance and some ran
            // during instantiation.
            var eventname, handler_and_args, i;

            for (i = newEvents.length - 1; i !== -1; i--) {
              // subscribe takes 3 args: 'topic', function, runonce_flag
              // if undefined, runonce is false.
              // users can attach callback directly,
              // or they can attach an array with [callback, runonce_flag]
              // that's what the "apply" magic is for below.
              eventname = newEvents[i][0];
              handler_and_args = newEvents[i][1];
              events.subscribe.apply(
                events, [eventname].concat(
                  typeof handler_and_args === 'function' ? [
                    handler_and_args
                  ] : handler_and_args));
            }
          }(events, jsPDF.API.events));
        } else {
          API[plugin] = jsPDF.API[plugin];
        }
      }
    }

    //////////////////////////////////////////////////////
    // continuing initialization of jsPDF Document object
    //////////////////////////////////////////////////////
    // Add the first page automatically
    addFonts();
    activeFontKey = 'F1';
    _addPage(format, orientation);

    events.publish('initialized');
    return API;
  }

  /**
   * jsPDF.API is a STATIC property of jsPDF class.
   * jsPDF.API is an object you can add methods and properties to.
   * The methods / properties you add will show up in new jsPDF objects.
   *
   * One property is prepopulated. It is the 'events' Object. Plugin authors can add topics,
   * callbacks to this object. These will be reassigned to all new instances of jsPDF.
   * Examples:
   * jsPDF.API.events['initialized'] = function(){ 'this' is API object }
   * jsPDF.API.events['addFont'] = function(added_font_object){ 'this' is API object }
   *
   * @static
   * @public
   * @memberOf jsPDF
   * @name API
   *
   * @example
   * jsPDF.API.mymethod = function(){
   *   // 'this' will be ref to internal API object. see jsPDF source
   *   // , so you can refer to built-in methods like so:
   *   //     this.line(....)
   *   //     this.text(....)
   * }
   * var pdfdoc = new jsPDF()
   * pdfdoc.mymethod() // <- !!!!!!
   */
  jsPDF.API = {
    events: []
  };
  jsPDF.version = "1.x-master";

  if (typeof define === 'function' && define.amd) {
    define('jsPDF', function () {
      return jsPDF;
    });
  } else if (typeof module !== 'undefined' && module.exports) {
    module.exports = jsPDF;
  } else {
    global.jsPDF = jsPDF;
  }
  return jsPDF;
})(typeof self !== "undefined" && self || typeof global !== "undefined" && global || typeof window !== "undefined" && window || (Function ("return this"))());<|MERGE_RESOLUTION|>--- conflicted
+++ resolved
@@ -240,9 +240,6 @@
       /////////////////////
       // Private functions
       /////////////////////
-<<<<<<< HEAD
-      f2 = function (number) {
-=======
       generateColorString = function (options) {
         var color;
 
@@ -405,7 +402,6 @@
         return result;
       },
       f2 = function(number) {
->>>>>>> aaae2fad
         return number.toFixed(2); // Ie, %.2f
       },
       f3 = function (number) {
@@ -1284,12 +1280,9 @@
       'getFontSize': function () {
         return activeFontSize;
       },
-<<<<<<< HEAD
       'getCharSpace': function () {
         return activeCharSpace;
       },
-      'getLineHeight': function () {
-=======
       'getTextColor': function getTextColor() {
         var colorEncoded = textColor.split(' ')
         if (colorEncoded.length == 2 && colorEncoded[-1] == 'g') {
@@ -1305,7 +1298,6 @@
         return colorAsHex
       },
       'getLineHeight': function() {
->>>>>>> aaae2fad
         return activeFontSize * lineHeightProportion;
       },
       'write': function (string1 /*, string2, string3, etc */ ) {
@@ -2560,33 +2552,6 @@
      * @methodOf jsPDF#
      * @name setDrawColor
      */
-<<<<<<< HEAD
-    API.setDrawColor = function (ch1, ch2, ch3, ch4) {
-      var color;
-      if (ch2 === undefined || (ch4 === undefined && ch1 === ch2 === ch3)) {
-        // Gray color space.
-        if (typeof ch1 === 'string') {
-          color = ch1 + ' G';
-        } else {
-          color = f2(ch1 / 255) + ' G';
-        }
-      } else if (ch4 === undefined) {
-        // RGB
-        if (typeof ch1 === 'string') {
-          color = [ch1, ch2, ch3, 'RG'].join(' ');
-        } else {
-          color = [f2(ch1 / 255), f2(ch2 / 255), f2(ch3 / 255), 'RG'].join(
-            ' ');
-        }
-      } else {
-        // CMYK
-        if (typeof ch1 === 'string') {
-          color = [ch1, ch2, ch3, ch4, 'K'].join(' ');
-        } else {
-          color = [f2(ch1), f2(ch2), f2(ch3), f2(ch4), 'K'].join(' ');
-        }
-      }
-=======
     API.setDrawColor = function(ch1, ch2, ch3, ch4) {
       var options = {
         "ch1" : ch1,
@@ -2596,7 +2561,6 @@
         "pdfColorType" : "draw",
         "precision" : 2
       };
->>>>>>> aaae2fad
 
       out(generateColorString(options));
       return this;      
@@ -2639,39 +2603,7 @@
      * @methodOf jsPDF#
      * @name setFillColor
      */
-<<<<<<< HEAD
-    API.setFillColor = function (ch1, ch2, ch3, ch4) {
-      var color;
-
-      if (ch2 === undefined || (ch4 === undefined && ch1 === ch2 === ch3)) {
-        // Gray color space.
-        if (typeof ch1 === 'string') {
-          color = ch1 + ' g';
-        } else {
-          color = f2(ch1 / 255) + ' g';
-        }
-      } else if (ch4 === undefined || typeof ch4 === 'object') {
-        // RGB
-        if (typeof ch1 === 'string') {
-          color = [ch1, ch2, ch3, 'rg'].join(' ');
-        } else {
-          color = [f2(ch1 / 255), f2(ch2 / 255), f2(ch3 / 255), 'rg'].join(
-            ' ');
-        }
-        if (ch4 && ch4.a === 0) {
-          //TODO Implement transparency.
-          //WORKAROUND use white for now
-          color = ['255', '255', '255', 'rg'].join(' ');
-        }
-      } else {
-        // CMYK
-        if (typeof ch1 === 'string') {
-          color = [ch1, ch2, ch3, ch4, 'k'].join(' ');
-        } else {
-          color = [f2(ch1), f2(ch2), f2(ch3), f2(ch4), 'k'].join(' ');
-        }
-      }
-=======
+
     API.setFillColor = function(ch1, ch2, ch3, ch4) {
       var options = {
         "ch1" : ch1,
@@ -2681,7 +2613,6 @@
         "pdfColorType" : "fill",
         "precision" : 2
       };
->>>>>>> aaae2fad
 
       out(generateColorString(options));
       return this;
@@ -2724,15 +2655,6 @@
      * @methodOf jsPDF#
      * @name setTextColor
      */
-<<<<<<< HEAD
-    API.setTextColor = function (r, g, b) {
-      if ((typeof r === 'string') && /^#[0-9A-Fa-f]{6}$/.test(r)) {
-        var hex = parseInt(r.substr(1), 16);
-        r = (hex >> 16) & 255;
-        g = (hex >> 8) & 255;
-        b = (hex & 255);
-      }
-=======
     API.setTextColor = function(ch1, ch2, ch3, ch4) {
       var options = {
         "ch1" : ch1,
@@ -2743,8 +2665,7 @@
         "precision" : 3
       };
       textColor = generateColorString(options);
->>>>>>> aaae2fad
-
+      
       return this;
     };
 
