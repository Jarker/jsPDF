/** @preserve
 * jsPDF - PDF Document creation from JavaScript
 * Version ${versionID}
 *                           CommitID ${commitID}
 *
 * Copyright (c) 2010-2014 James Hall <james@parall.ax>, https://github.com/MrRio/jsPDF
 *               2010 Aaron Spike, https://github.com/acspike
 *               2012 Willow Systems Corporation, willow-systems.com
 *               2012 Pablo Hess, https://github.com/pablohess
 *               2012 Florian Jenett, https://github.com/fjenett
 *               2013 Warren Weckesser, https://github.com/warrenweckesser
 *               2013 Youssef Beddad, https://github.com/lifof
 *               2013 Lee Driscoll, https://github.com/lsdriscoll
 *               2013 Stefan Slonevskiy, https://github.com/stefslon
 *               2013 Jeremy Morel, https://github.com/jmorel
 *               2013 Christoph Hartmann, https://github.com/chris-rock
 *               2014 Juan Pablo Gaviria, https://github.com/juanpgaviria
 *               2014 James Makes, https://github.com/dollaruw
 *               2014 Diego Casorran, https://github.com/diegocr
 *               2014 Steven Spungin, https://github.com/Flamenco
 *               2014 Kenneth Glassey, https://github.com/Gavvers
 *
 * Permission is hereby granted, free of charge, to any person obtaining
 * a copy of this software and associated documentation files (the
 * "Software"), to deal in the Software without restriction, including
 * without limitation the rights to use, copy, modify, merge, publish,
 * distribute, sublicense, and/or sell copies of the Software, and to
 * permit persons to whom the Software is furnished to do so, subject to
 * the following conditions:
 *
 * The above copyright notice and this permission notice shall be
 * included in all copies or substantial portions of the Software.
 *
 * THE SOFTWARE IS PROVIDED "AS IS", WITHOUT WARRANTY OF ANY KIND,
 * EXPRESS OR IMPLIED, INCLUDING BUT NOT LIMITED TO THE WARRANTIES OF
 * MERCHANTABILITY, FITNESS FOR A PARTICULAR PURPOSE AND
 * NONINFRINGEMENT. IN NO EVENT SHALL THE AUTHORS OR COPYRIGHT HOLDERS BE
 * LIABLE FOR ANY CLAIM, DAMAGES OR OTHER LIABILITY, WHETHER IN AN ACTION
 * OF CONTRACT, TORT OR OTHERWISE, ARISING FROM, OUT OF OR IN CONNECTION
 * WITH THE SOFTWARE OR THE USE OR OTHER DEALINGS IN THE SOFTWARE.
 *
 * Contributor(s):
 *    siefkenj, ahwolf, rickygu, Midnith, saintclair, eaparango,
 *    kim3er, mfo, alnorth, Flamenco
 */

/**
 * Creates new jsPDF document object instance.
 *
 * @class
 * @param orientation One of "portrait" or "landscape" (or shortcuts "p" (Default), "l")
 * @param unit        Measurement unit to be used when coordinates are specified.
 *                    One of "pt" (points), "mm" (Default), "cm", "in"
 * @param format      One of 'pageFormats' as shown below, default: a4
 * @returns {jsPDF}
 * @name jsPDF
 */
var jsPDF = (function (global) {
    'use strict';
    var pdfVersion = '1.3',
        pageFormats = { // Size in pt of various paper formats
            'a0': [2383.94, 3370.39], 'a1': [1683.78, 2383.94],
            'a2': [1190.55, 1683.78], 'a3': [841.89, 1190.55],
            'a4': [595.28, 841.89], 'a5': [419.53, 595.28],
            'a6': [297.64, 419.53], 'a7': [209.76, 297.64],
            'a8': [147.40, 209.76], 'a9': [104.88, 147.40],
            'a10': [73.70, 104.88], 'b0': [2834.65, 4008.19],
            'b1': [2004.09, 2834.65], 'b2': [1417.32, 2004.09],
            'b3': [1000.63, 1417.32], 'b4': [708.66, 1000.63],
            'b5': [498.90, 708.66], 'b6': [354.33, 498.90],
            'b7': [249.45, 354.33], 'b8': [175.75, 249.45],
            'b9': [124.72, 175.75], 'b10': [87.87, 124.72],
            'c0': [2599.37, 3676.54], 'c1': [1836.85, 2599.37],
            'c2': [1298.27, 1836.85], 'c3': [918.43, 1298.27],
            'c4': [649.13, 918.43], 'c5': [459.21, 649.13],
            'c6': [323.15, 459.21], 'c7': [229.61, 323.15],
            'c8': [161.57, 229.61], 'c9': [113.39, 161.57],
            'c10': [79.37, 113.39], 'dl': [311.81, 623.62],
            'letter': [612, 792],
            'government-letter': [576, 756],
            'legal': [612, 1008],
            'junior-legal': [576, 360],
            'ledger': [1224, 792],
            'tabloid': [792, 1224],
            'credit-card': [153, 243]
        };

    /**
     * jsPDF's Internal PubSub Implementation.
     * See mrrio.github.io/jsPDF/doc/symbols/PubSub.html
     * Backward compatible rewritten on 2014 by
     * Diego Casorran, https://github.com/diegocr
     *
     * @class
     * @name PubSub
     */
    function PubSub(context) {
        var topics = {};

        this.subscribe = function (topic, callback, once) {
            if (typeof callback !== 'function') {
                return false;
            }

            if (!topics.hasOwnProperty(topic)) {
                topics[topic] = {};
            }

            var id = Math.random().toString(35);
            topics[topic][id] = [callback, !!once];

            return id;
        };

        this.unsubscribe = function (token) {
            for (var topic in topics) {
                if (topics[topic][token]) {
                    delete topics[topic][token];
                    return true;
                }
            }
            return false;
        };

        this.publish = function (topic) {
            if (topics.hasOwnProperty(topic)) {
                var args = Array.prototype.slice.call(arguments, 1), idr = [];

                for (var id in topics[topic]) {
                    var sub = topics[topic][id];
                    try {
                        sub[0].apply(context, args);
                    } catch (ex) {
                        if (global.console) {
                            console.error('jsPDF PubSub Error', ex.message, ex);
                        }
                    }
                    if (sub[1]) idr.push(id);
                }
                if (idr.length) idr.forEach(this.unsubscribe);
            }
        };
    }

    /**
     * @constructor
     * @private
     */
    function jsPDF(orientation, unit, format, compressPdf) {
        var options = {};

        if (typeof orientation === 'object') {
            options = orientation;

            orientation = options.orientation;
            unit = options.unit || unit;
            format = options.format || format;
            compressPdf = options.compress || options.compressPdf || compressPdf;
        }

        // Default options
        unit = unit || 'mm';
        format = format || 'a4';
        orientation = ('' + (orientation || 'P')).toLowerCase();

        var format_as_string = ('' + format).toLowerCase(),
            compress = !!compressPdf && typeof Uint8Array === 'function',
            textColor = options.textColor || '0 g',
            drawColor = options.drawColor || '0 G',
            activeFontSize = options.fontSize || 16,
            lineHeightProportion = options.lineHeight || 1.15,
            lineWidth = options.lineWidth || 0.200025, // 2mm
            objectNumber = 2,  // 'n' Current object number
            outToPages = !1,  // switches where out() prints. outToPages true = push to pages obj. outToPages false = doc builder content
            offsets = [],  // List of offsets. Activated and reset by buildDocument(). Pupulated by various calls buildDocument makes.
            fonts = {},  // collection of font objects, where key is fontKey - a dynamically created label for a given font.
            fontmap = {},  // mapping structure fontName > fontStyle > font key - performance layer. See addFont()
            activeFontKey,      // will be string representing the KEY of the font as combination of fontName + fontStyle
            k,                  // Scale factor
            tmp,
            page = 0,
            currentPage,
            pages = [],
            pagesContext = [], // same index as pages and pagedim
            pagedim = [],
            content = [],
            additionalObjects = [],
            lineCapID = 0,
            lineJoinID = 0,
            content_length = 0,
            pageWidth,
            pageHeight,
            pageMode,
            zoomMode,
            layoutMode,
            documentProperties = {
                'title': '',
                'subject': '',
                'author': '',
                'keywords': '',
                'creator': ''
            },
            API = {},
            events = new PubSub(API),

        /////////////////////
        // Private functions
        /////////////////////
            f2 = function (number) {
                return number.toFixed(2); // Ie, %.2f
            },
            f3 = function (number) {
                return number.toFixed(3); // Ie, %.3f
            },
            padd2 = function (number) {
                return ('0' + parseInt(number)).slice(-2);
            },
            out = function (string) {
                if (outToPages) {
                    /* set by beginPage */
                    pages[currentPage].push(string);
                } else {
                    // +1 for '\n' that will be used to join 'content'
                    content_length += string.length + 1;
                    content.push(string);
                }
            },
            newObject = function () {
                // Begin a new object
                objectNumber++;
                offsets[objectNumber] = content_length;
                out(objectNumber + ' 0 obj');
                return objectNumber;
            },
        // Does not output the object until after the pages have been output.
        // Returns an object containing the objectId and content.
        // All pages have been added so the object ID can be estimated to start right after.
        // This does not modify the current objectNumber;  It must be updated after the newObjects are output.
            newAdditionalObject = function () {
                var objId = pages.length * 2 + 1;
                objId += additionalObjects.length;
                var obj = {objId: objId, content: ''};
                additionalObjects.push(obj);
                return obj;
            },
        // Does not output the object.  The caller must call newObjectDeferredBegin(oid) before outputing any data
            newObjectDeferred = function () {
                objectNumber++;
                offsets[objectNumber] = function () {
                    return content_length;
                };
                return objectNumber;
            },
            newObjectDeferredBegin = function (oid) {
                offsets[oid] = content_length;
            },
            putStream = function (str) {
                out('stream');
                out(str);
                out('endstream');
            },
            putPages = function () {
                var n, p, arr, i, deflater, adler32, adler32cs, wPt, hPt;

                adler32cs = global.adler32cs || jsPDF.adler32cs;
                if (compress && typeof adler32cs === 'undefined') {
                    compress = false;
                }

                // outToPages = false as set in endDocument(). out() writes to content.

                for (n = 1; n <= page; n++) {
                    newObject();
                    wPt = (pageWidth = pagedim[n].width) * k;
                    hPt = (pageHeight = pagedim[n].height) * k;
                    out('<</Type /Page');
                    out('/Parent 1 0 R');
                    out('/Resources 2 0 R');
                    out('/MediaBox [0 0 ' + f2(wPt) + ' ' + f2(hPt) + ']');
                    // Added for annotation plugin
                    events.publish('putPage', {pageNumber: n, page: pages[n]});
                    out('/Contents ' + (objectNumber + 1) + ' 0 R');
                    out('>>');
                    out('endobj');

                    // Page content
                    p = pages[n].join('\n');
                    newObject();
                    if (compress) {
                        arr = [];
                        i = p.length;
                        while (i--) {
                            arr[i] = p.charCodeAt(i);
                        }
                        adler32 = adler32cs.from(p);
                        deflater = new Deflater(6);
                        deflater.append(new Uint8Array(arr));
                        p = deflater.flush();
                        arr = new Uint8Array(p.length + 6);
                        arr.set(new Uint8Array([120, 156])),
                            arr.set(p, 2);
                        arr.set(new Uint8Array([adler32 & 0xFF, (adler32 >> 8) & 0xFF, (adler32 >> 16) & 0xFF, (adler32 >> 24) & 0xFF]), p.length + 2);
                        p = String.fromCharCode.apply(null, arr);
                        out('<</Length ' + p.length + ' /Filter [/FlateDecode]>>');
                    } else {
                        out('<</Length ' + p.length + '>>');
                    }
                    putStream(p);
                    out('endobj');
                }
                offsets[1] = content_length;
                out('1 0 obj');
                out('<</Type /Pages');
                var kids = '/Kids [';
                for (i = 0; i < page; i++) {
                    kids += (3 + 2 * i) + ' 0 R ';
                }
                out(kids + ']');
                out('/Count ' + page);
                out('>>');
                out('endobj');
                events.publish('postPutPages');
            },
            putFont = function (font) {
                font.objectNumber = newObject();
                out('<</BaseFont/' + font.PostScriptName + '/Type/Font');
                if (typeof font.encoding === 'string') {
                    out('/Encoding/' + font.encoding);
                }
                out('/Subtype/Type1>>');
                out('endobj');
            },
            putFonts = function () {
                for (var fontKey in fonts) {
                    if (fonts.hasOwnProperty(fontKey)) {
                        putFont(fonts[fontKey]);
                    }
                }
            },
            putXobjectDict = function () {
                // Loop through images, or other data objects
                events.publish('putXobjectDict');
            },
            putResourceDictionary = function () {
                out('/ProcSet [/PDF /Text /ImageB /ImageC /ImageI]');
                out('/Font <<');

                // Do this for each font, the '1' bit is the index of the font
                for (var fontKey in fonts) {
                    if (fonts.hasOwnProperty(fontKey)) {
                        out('/' + fontKey + ' ' + fonts[fontKey].objectNumber + ' 0 R');
                    }
                }
                out('>>');
                out('/XObject <<');
                putXobjectDict();
                out('>>');
            },
            putResources = function () {
                putFonts();
                events.publish('putResources');
                // Resource dictionary
                offsets[2] = content_length;
                out('2 0 obj');
                out('<<');
                putResourceDictionary();
                out('>>');
                out('endobj');
                events.publish('postPutResources');
            },
            putAdditionalObjects = function () {
                events.publish('putAdditionalObjects');
                for (var i = 0; i < additionalObjects.length; i++) {
                    var obj = additionalObjects[i];
                    offsets[obj.objId] = content_length;
                    out(obj.objId + ' 0 obj');
                    out(obj.content);
                    ;
                    out('endobj');
                }
                objectNumber += additionalObjects.length;
                events.publish('postPutAdditionalObjects');
            },
            addToFontDictionary = function (fontKey, fontName, fontStyle) {
                // this is mapping structure for quick font key lookup.
                // returns the KEY of the font (ex: "F1") for a given
                // pair of font name and type (ex: "Arial". "Italic")
                if (!fontmap.hasOwnProperty(fontName)) {
                    fontmap[fontName] = {};
                }
                fontmap[fontName][fontStyle] = fontKey;
            },
            /**
             * FontObject describes a particular font as member of an instnace of jsPDF
             *
             * It's a collection of properties like 'id' (to be used in PDF stream),
             * 'fontName' (font's family name), 'fontStyle' (font's style variant label)
             *
             * @class
             * @public
             * @property id {String} PDF-document-instance-specific label assinged to the font.
             * @property PostScriptName {String} PDF specification full name for the font
             * @property encoding {Object} Encoding_name-to-Font_metrics_object mapping.
             * @name FontObject
             */
            addFont = function (PostScriptName, fontName, fontStyle, encoding) {
                var fontKey = 'F' + (Object.keys(fonts).length + 1).toString(10),
                // This is FontObject
                    font = fonts[fontKey] = {
                        'id': fontKey,
                        'PostScriptName': PostScriptName,
                        'fontName': fontName,
                        'fontStyle': fontStyle,
                        'encoding': encoding,
                        'metadata': {}
                    };
                addToFontDictionary(fontKey, fontName, fontStyle);
                events.publish('addFont', font);

                return fontKey;
            },
            addFonts = function () {

                var HELVETICA = "helvetica",
                    TIMES = "times",
                    COURIER = "courier",
                    NORMAL = "normal",
                    BOLD = "bold",
                    ITALIC = "italic",
                    BOLD_ITALIC = "bolditalic",
                    encoding = 'StandardEncoding',
                    ZAPF = "zapfdingbats",
                    standardFonts = [
                        ['Helvetica', HELVETICA, NORMAL],
                        ['Helvetica-Bold', HELVETICA, BOLD],
                        ['Helvetica-Oblique', HELVETICA, ITALIC],
                        ['Helvetica-BoldOblique', HELVETICA, BOLD_ITALIC],
                        ['Courier', COURIER, NORMAL],
                        ['Courier-Bold', COURIER, BOLD],
                        ['Courier-Oblique', COURIER, ITALIC],
                        ['Courier-BoldOblique', COURIER, BOLD_ITALIC],
                        ['Times-Roman', TIMES, NORMAL],
                        ['Times-Bold', TIMES, BOLD],
                        ['Times-Italic', TIMES, ITALIC],
                        ['Times-BoldItalic', TIMES, BOLD_ITALIC],
                        ['ZapfDingbats',ZAPF ]
                    ];

                for (var i = 0, l = standardFonts.length; i < l; i++) {
                    var fontKey = addFont(
                        standardFonts[i][0],
                        standardFonts[i][1],
                        standardFonts[i][2],
                        encoding);

                    // adding aliases for standard fonts, this time matching the capitalization
                    var parts = standardFonts[i][0].split('-');
                    addToFontDictionary(fontKey, parts[0], parts[1] || '');
                }
                events.publish('addFonts', {fonts: fonts, dictionary: fontmap});
            },
            SAFE = function __safeCall(fn) {
                fn.foo = function __safeCallWrapper() {
                    try {
                        return fn.apply(this, arguments);
                    } catch (e) {
                        var stack = e.stack || '';
                        if (~stack.indexOf(' at ')) stack = stack.split(" at ")[1];
                        var m = "Error in function " + stack.split("\n")[0].split('<')[0] + ": " + e.message;
                        if (global.console) {
                            global.console.error(m, e);
                            if (global.alert) alert(m);
                        } else {
                            throw new Error(m);
                        }
                    }
                };
                fn.foo.bar = fn;
                return fn.foo;
            },
            to8bitStream = function (text, flags) {
                /**
                 * PDF 1.3 spec:
                 * "For text strings encoded in Unicode, the first two bytes must be 254 followed by
                 * 255, representing the Unicode byte order marker, U+FEFF. (This sequence conflicts
                 * with the PDFDocEncoding character sequence thorn ydieresis, which is unlikely
                 * to be a meaningful beginning of a word or phrase.) The remainder of the
                 * string consists of Unicode character codes, according to the UTF-16 encoding
                 * specified in the Unicode standard, version 2.0. Commonly used Unicode values
                 * are represented as 2 bytes per character, with the high-order byte appearing first
                 * in the string."
                 *
                 * In other words, if there are chars in a string with char code above 255, we
                 * recode the string to UCS2 BE - string doubles in length and BOM is prepended.
                 *
                 * HOWEVER!
                 * Actual *content* (body) text (as opposed to strings used in document properties etc)
                 * does NOT expect BOM. There, it is treated as a literal GID (Glyph ID)
                 *
                 * Because of Adobe's focus on "you subset your fonts!" you are not supposed to have
                 * a font that maps directly Unicode (UCS2 / UTF16BE) code to font GID, but you could
                 * fudge it with "Identity-H" encoding and custom CIDtoGID map that mimics Unicode
                 * code page. There, however, all characters in the stream are treated as GIDs,
                 * including BOM, which is the reason we need to skip BOM in content text (i.e. that
                 * that is tied to a font).
                 *
                 * To signal this "special" PDFEscape / to8bitStream handling mode,
                 * API.text() function sets (unless you overwrite it with manual values
                 * given to API.text(.., flags) )
                 * flags.autoencode = true
                 * flags.noBOM = true
                 *
                 * ===================================================================================
                 * `flags` properties relied upon:
                 *   .sourceEncoding = string with encoding label.
                 *                     "Unicode" by default. = encoding of the incoming text.
                 *                     pass some non-existing encoding name
                 *                     (ex: 'Do not touch my strings! I know what I am doing.')
                 *                     to make encoding code skip the encoding step.
                 *   .outputEncoding = Either valid PDF encoding name
                 *                     (must be supported by jsPDF font metrics, otherwise no encoding)
                 *                     or a JS object, where key = sourceCharCode, value = outputCharCode
                 *                     missing keys will be treated as: sourceCharCode === outputCharCode
                 *   .noBOM
                 *       See comment higher above for explanation for why this is important
                 *   .autoencode
                 *       See comment higher above for explanation for why this is important
                 */

                var i, l, sourceEncoding, encodingBlock, outputEncoding, newtext, isUnicode, ch, bch;

                flags = flags || {};
                sourceEncoding = flags.sourceEncoding || 'Unicode';
                outputEncoding = flags.outputEncoding;

                // This 'encoding' section relies on font metrics format
                // attached to font objects by, among others,
                // "Willow Systems' standard_font_metrics plugin"
                // see jspdf.plugin.standard_font_metrics.js for format
                // of the font.metadata.encoding Object.
                // It should be something like
                //   .encoding = {'codePages':['WinANSI....'], 'WinANSI...':{code:code, ...}}
                //   .widths = {0:width, code:width, ..., 'fof':divisor}
                //   .kerning = {code:{previous_char_code:shift, ..., 'fof':-divisor},...}
                if ((flags.autoencode || outputEncoding) &&
                    fonts[activeFontKey].metadata &&
                    fonts[activeFontKey].metadata[sourceEncoding] &&
                    fonts[activeFontKey].metadata[sourceEncoding].encoding) {
                    encodingBlock = fonts[activeFontKey].metadata[sourceEncoding].encoding;

                    // each font has default encoding. Some have it clearly defined.
                    if (!outputEncoding && fonts[activeFontKey].encoding) {
                        outputEncoding = fonts[activeFontKey].encoding;
                    }

                    // Hmmm, the above did not work? Let's try again, in different place.
                    if (!outputEncoding && encodingBlock.codePages) {
                        outputEncoding = encodingBlock.codePages[0]; // let's say, first one is the default
                    }

                    if (typeof outputEncoding === 'string') {
                        outputEncoding = encodingBlock[outputEncoding];
                    }
                    // we want output encoding to be a JS Object, where
                    // key = sourceEncoding's character code and
                    // value = outputEncoding's character code.
                    if (outputEncoding) {
                        isUnicode = false;
                        newtext = [];
                        for (i = 0, l = text.length; i < l; i++) {
                            ch = outputEncoding[text.charCodeAt(i)];
                            if (ch) {
                                newtext.push(
                                    String.fromCharCode(ch));
                            } else {
                                newtext.push(
                                    text[i]);
                            }

                            // since we are looping over chars anyway, might as well
                            // check for residual unicodeness
                            if (newtext[i].charCodeAt(0) >> 8) {
                                /* more than 255 */
                                isUnicode = true;
                            }
                        }
                        text = newtext.join('');
                    }
                }

                i = text.length;
                // isUnicode may be set to false above. Hence the triple-equal to undefined
                while (isUnicode === undefined && i !== 0) {
                    if (text.charCodeAt(i - 1) >> 8) {
                        /* more than 255 */
                        isUnicode = true;
                    }
                    i--;
                }
                if (!isUnicode) {
                    return text;
                }

                newtext = flags.noBOM ? [] : [254, 255];
                for (i = 0, l = text.length; i < l; i++) {
                    ch = text.charCodeAt(i);
                    bch = ch >> 8; // divide by 256
                    if (bch >> 8) {
                        /* something left after dividing by 256 second time */
                        throw new Error("Character at position " + i + " of string '"
                            + text + "' exceeds 16bits. Cannot be encoded into UCS-2 BE");
                    }
                    newtext.push(bch);
                    newtext.push(ch - (bch << 8));
                }
                return String.fromCharCode.apply(undefined, newtext);
            },
            pdfEscape = function (text, flags) {
                /**
                 * Replace '/', '(', and ')' with pdf-safe versions
                 *
                 * Doing to8bitStream does NOT make this PDF display unicode text. For that
                 * we also need to reference a unicode font and embed it - royal pain in the rear.
                 *
                 * There is still a benefit to to8bitStream - PDF simply cannot handle 16bit chars,
                 * which JavaScript Strings are happy to provide. So, while we still cannot display
                 * 2-byte characters property, at least CONDITIONALLY converting (entire string containing)
                 * 16bit chars to (USC-2-BE) 2-bytes per char + BOM streams we ensure that entire PDF
                 * is still parseable.
                 * This will allow immediate support for unicode in document properties strings.
                 */
                return to8bitStream(text, flags).replace(/\\/g, '\\\\').replace(/\(/g, '\\(').replace(/\)/g, '\\)');
            },
            putInfo = function () {
                out('/Producer (jsPDF ' + jsPDF.version + ')');
                for (var key in documentProperties) {
                    if (documentProperties.hasOwnProperty(key) && documentProperties[key]) {
                        out('/' + key.substr(0, 1).toUpperCase() + key.substr(1)
                            + ' (' + pdfEscape(documentProperties[key]) + ')');
                    }
                }
                var created = new Date(),
                    tzoffset = created.getTimezoneOffset(),
                    tzsign = tzoffset < 0 ? '+' : '-',
                    tzhour = Math.floor(Math.abs(tzoffset / 60)),
                    tzmin = Math.abs(tzoffset % 60),
                    tzstr = [tzsign, padd2(tzhour), "'", padd2(tzmin), "'"].join('');
                out(['/CreationDate (D:',
                    created.getFullYear(),
                    padd2(created.getMonth() + 1),
                    padd2(created.getDate()),
                    padd2(created.getHours()),
                    padd2(created.getMinutes()),
                    padd2(created.getSeconds()), tzstr, ')'].join(''));
            },
            putCatalog = function () {
                out('/Type /Catalog');
                out('/Pages 1 0 R');
                // PDF13ref Section 7.2.1
                if (!zoomMode) zoomMode = 'fullwidth';
                switch (zoomMode) {
                    case 'fullwidth'  :
                        out('/OpenAction [3 0 R /FitH null]');
                        break;
                    case 'fullheight' :
                        out('/OpenAction [3 0 R /FitV null]');
                        break;
                    case 'fullpage'   :
                        out('/OpenAction [3 0 R /Fit]');
                        break;
                    case 'original'   :
                        out('/OpenAction [3 0 R /XYZ null null 1]');
                        break;
                    default:
                        var pcn = '' + zoomMode;
                        if (pcn.substr(pcn.length - 1) === '%')
                            zoomMode = parseInt(zoomMode) / 100;
                        if (typeof zoomMode === 'number') {
                            out('/OpenAction [3 0 R /XYZ null null ' + f2(zoomMode) + ']');
                        }
                }
                if (!layoutMode) layoutMode = 'continuous';
                switch (layoutMode) {
                    case 'continuous' :
                        out('/PageLayout /OneColumn');
                        break;
                    case 'single'     :
                        out('/PageLayout /SinglePage');
                        break;
                    case 'two':
                    case 'twoleft'    :
                        out('/PageLayout /TwoColumnLeft');
                        break;
                    case 'tworight'   :
                        out('/PageLayout /TwoColumnRight');
                        break;
                }
                if (pageMode) {
                    /**
                     * A name object specifying how the document should be displayed when opened:
                     * UseNone      : Neither document outline nor thumbnail images visible -- DEFAULT
                     * UseOutlines  : Document outline visible
                     * UseThumbs    : Thumbnail images visible
                     * FullScreen   : Full-screen mode, with no menu bar, window controls, or any other window visible
                     */
                    out('/PageMode /' + pageMode);
                }
                events.publish('putCatalog');
            },
            putTrailer = function () {
                out('/Size ' + (objectNumber + 1));
                out('/Root ' + objectNumber + ' 0 R');
                out('/Info ' + (objectNumber - 1) + ' 0 R');
            },
            beginPage = function (width, height) {
                // Dimensions are stored as user units and converted to points on output
                var orientation = typeof height === 'string' && height.toLowerCase();
                if (typeof width === 'string') {
                    var format = width.toLowerCase();
                    if (pageFormats.hasOwnProperty(format)) {
                        width = pageFormats[format][0] / k;
                        height = pageFormats[format][1] / k;
                    }
                }
                if (Array.isArray(width)) {
                    height = width[1];
                    width = width[0];
                }
                if (orientation) {
                    switch (orientation.substr(0, 1)) {
                        case 'l':
                            if (height > width) orientation = 's';
                            break;
                        case 'p':
                            if (width > height) orientation = 's';
                            break;
                    }
                    if (orientation === 's') {
                        tmp = width;
                        width = height;
                        height = tmp;
                    }
                }
                outToPages = true;
                pages[++page] = [];
                pagedim[page] = {
                    width: Number(width) || pageWidth,
                    height: Number(height) || pageHeight
                };
                pagesContext[page] = {};
                _setPage(page);
            },
            _addPage = function () {
                beginPage.apply(this, arguments);
                // Set line width
                out(f2(lineWidth * k) + ' w');
                // Set draw color
                out(drawColor);
                // resurrecting non-default line caps, joins
                if (lineCapID !== 0) {
                    out(lineCapID + ' J');
                }
                if (lineJoinID !== 0) {
                    out(lineJoinID + ' j');
                }
                events.publish('addPage', {pageNumber: page});
            },
            _deletePage = function (n) {
                if (n > 0 && n <= page) {
                    pages.splice(n, 1);
                    pagedim.splice(n, 1);
                    page--;
                    if (currentPage > page) {
                        currentPage = page;
                    }
                    this.setPage(currentPage);
                }
            },
            _setPage = function (n) {
                if (n > 0 && n <= page) {
                    currentPage = n;
                    pageWidth = pagedim[n].width;
                    pageHeight = pagedim[n].height;
                }
            },
            /**
             * Returns a document-specific font key - a label assigned to a
             * font name + font type combination at the time the font was added
             * to the font inventory.
             *
             * Font key is used as label for the desired font for a block of text
             * to be added to the PDF document stream.
             * @private
             * @function
             * @param fontName {String} can be undefined on "falthy" to indicate "use current"
             * @param fontStyle {String} can be undefined on "falthy" to indicate "use current"
             * @returns {String} Font key.
             */
            getFont = function (fontName, fontStyle) {
                var key;

                fontName = fontName !== undefined ? fontName : fonts[activeFontKey].fontName;
                fontStyle = fontStyle !== undefined ? fontStyle : fonts[activeFontKey].fontStyle;

			if (fontName !== undefined){
				fontName = fontName.toLowerCase();
			}
			switch(fontName){
			case 'sans-serif':
			case 'verdana':
			case 'arial':
			case 'helvetica':
				fontName = 'helvetica';
				break;
			case 'fixed':
			case 'monospace':
			case 'terminal':
			case 'courier':
				fontName = 'courier';
				break;
			case 'serif':
			case 'cursive':
			case 'fantasy':
				default:
				fontName = 'times';
				break;
			}

<<<<<<< HEAD
                try {
                    // get a string like 'F3' - the KEY corresponding tot he font + type combination.
                    key = fontmap[fontName][fontStyle];
                } catch (e) {
                }

                if (!key) {
                    //throw new Error("Unable to look up font label for font '" + fontName + "', '"
                    //+ fontStyle + "'. Refer to getFontList() for available fonts.");
                    key = fontmap['times'][fontStyle];
                    if (key == null) {
                        key = fontmap['times']['normal'];
                    }
                }
                return key;
            },
            buildDocument = function () {
                outToPages = false; // switches out() to content

                objectNumber = 2;
                content = [];
                offsets = [];
                additionalObjects = [];
                // Added for AcroForm
                events.publish('buildDocument');

                // putHeader()
                out('%PDF-' + pdfVersion);

                putPages();

                // Must happen after putPages
                // Modifies current object Id
                putAdditionalObjects();

                putResources();

                // Info
                newObject();
                out('<<');
                putInfo();
                out('>>');
                out('endobj');

                // Catalog
                newObject();
                out('<<');
                putCatalog();
                out('>>');
                out('endobj');

                // Cross-ref
                var o = content_length, i, p = "0000000000";
                out('xref');
                out('0 ' + (objectNumber + 1));
                out(p + ' 65535 f ');
                for (i = 1; i <= objectNumber; i++) {
                    var offset = offsets[i];
                    if (typeof offset === 'function') {
                        out((p + offsets[i]()).slice(-10) + ' 00000 n ');
                    } else {
                        out((p + offsets[i]).slice(-10) + ' 00000 n ');
                    }
                }
                // Trailer
                out('trailer');
                out('<<');
                putTrailer();
                out('>>');
                out('startxref');
                out(o);
                out('%%EOF');

                outToPages = true;

                return content.join('\n');
            },
            getStyle = function (style) {
                // see path-painting operators in PDF spec
                var op = 'S'; // stroke
                if (style === 'F') {
                    op = 'f'; // fill
                } else if (style === 'FD' || style === 'DF') {
                    op = 'B'; // both
                } else if (style === 'f' || style === 'f*' || style === 'B' || style === 'B*') {
                    /*
                     Allow direct use of these PDF path-painting operators:
                     - f	fill using nonzero winding number rule
                     - f*	fill using even-odd rule
                     - B	fill then stroke with fill using non-zero winding number rule
                     - B*	fill then stroke with fill using even-odd rule
                     */
                    op = style;
                }
                return op;
            },
            getArrayBuffer = function () {
                var data = buildDocument(), len = data.length,
                    ab = new ArrayBuffer(len), u8 = new Uint8Array(ab);

                while (len--) u8[len] = data.charCodeAt(len);
                return ab;
            },
            getBlob = function () {
                return new Blob([getArrayBuffer()], {type: "application/pdf"});
            },
            /**
             * Generates the PDF document.
             *
             * If `type` argument is undefined, output is raw body of resulting PDF returned as a string.
             *
             * @param {String} type A string identifying one of the possible output types.
             * @param {Object} options An object providing some additional signalling to PDF generator.
             * @function
             * @returns {jsPDF}
             * @methodOf jsPDF#
             * @name output
             */
            output = SAFE(function (type, options) {
                var datauri = ('' + type).substr(0, 6) === 'dataur'
                    ? 'data:application/pdf;base64,' + btoa(buildDocument()) : 0;

                switch (type) {
                    case undefined:
                        return buildDocument();
                    case 'save':
                        if (navigator.getUserMedia) {
                            if (global.URL === undefined
                                || global.URL.createObjectURL === undefined) {
                                return API.output('dataurlnewwindow');
                            }
                        }
                        saveAs(getBlob(), options);
                        if (typeof saveAs.unload === 'function') {
                            if (global.setTimeout) {
                                setTimeout(saveAs.unload, 911);
                            }
                        }
                        break;
                    case 'arraybuffer':
                        return getArrayBuffer();
                    case 'blob':
                        return getBlob();
                    case 'bloburi':
                    case 'bloburl':
                        // User is responsible of calling revokeObjectURL
                        return global.URL && global.URL.createObjectURL(getBlob()) || void 0;
                    case 'datauristring':
                    case 'dataurlstring':
                        return datauri;
                    case 'dataurlnewwindow':
                        var nW = global.open(datauri);
                        if (nW || typeof safari === "undefined") return nW;
                    /* pass through */
                    case 'datauri':
                    case 'dataurl':
                        return global.document.location.href = datauri;
                    default:
                        throw new Error('Output type "' + type + '" is not supported.');
                }
                // @TODO: Add different output options
            });

        switch (unit) {
            case 'pt':
                k = 1;
                break;
            case 'mm':
                k = 72 / 25.4000508;
                break;
            case 'cm':
                k = 72 / 2.54000508;
                break;
            case 'in':
                k = 72;
                break;
            case 'px':
                k = 96 / 72;
                break;
            case 'pc':
                k = 12;
                break;
            case 'em':
                k = 12;
                break;
            case 'ex':
                k = 6;
                break;
            default:
                throw ('Invalid unit: ' + unit);
        }

        //---------------------------------------
        // Public API

        /**
         * Object exposing internal API to plugins
         * @public
         */
        API.internal = {
            'pdfEscape': pdfEscape,
            'getStyle': getStyle,
            /**
             * Returns {FontObject} describing a particular font.
             * @public
             * @function
             * @param fontName {String} (Optional) Font's family name
             * @param fontStyle {String} (Optional) Font's style variation name (Example:"Italic")
             * @returns {FontObject}
             */
            'getFont': function () {
                return fonts[getFont.apply(API, arguments)];
            },
            'getFontSize': function () {
                return activeFontSize;
            },
            'getLineHeight': function () {
                return activeFontSize * lineHeightProportion;
            },
            'write': function (string1 /*, string2, string3, etc */) {
                out(arguments.length === 1 ? string1 : Array.prototype.join.call(arguments, ' '));
            },
            'getCoordinateString': function (value) {
                return f2(value * k);
            },
            'getVerticalCoordinateString': function (value) {
                return f2((pageHeight - value) * k);
            },
            'collections': {},
            'newObject': newObject,
            'newAdditionalObject': newAdditionalObject,
            'newObjectDeferred': newObjectDeferred,
            'newObjectDeferredBegin': newObjectDeferredBegin,
            'putStream': putStream,
            'events': events,
            // ratio that you use in multiplication of a given "size" number to arrive to 'point'
            // units of measurement.
            // scaleFactor is set at initialization of the document and calculated against the stated
            // default measurement units for the document.
            // If default is "mm", k is the number that will turn number in 'mm' into 'points' number.
            // through multiplication.
            'scaleFactor': k,
            'pageSize': {
                get width() {
                    return pageWidth
                },
                get height() {
                    return pageHeight
                }
            },
            'output': function (type, options) {
                return output(type, options);
            },
            'getNumberOfPages': function () {
                return pages.length - 1;
            },
            'pages': pages,
            'out': out,
            'f2': f2,
            'getPageInfo': function (pageNumberOneBased) {
                var objId = (pageNumberOneBased - 1) * 2 + 3;
                return {objId: objId, pageNumber: pageNumberOneBased, pageContext: pagesContext[pageNumberOneBased]};
            },
            'getCurrentPageInfo': function () {
                var objId = (currentPage - 1) * 2 + 3;
                return {objId: objId, pageNumber: currentPage, pageContext: pagesContext[currentPage]};
            },
            'getPDFVersion': function () {
                return pdfVersion;
            }
        };

        /**
         * Adds (and transfers the focus to) new page to the PDF document.
         * @function
         * @returns {jsPDF}
         *
         * @methodOf jsPDF#
         * @name addPage
         */
        API.addPage = function () {
            _addPage.apply(this, arguments);
            return this;
        };
        API.setPage = function () {
            _setPage.apply(this, arguments);
            return this;
        };
        API.insertPage = function (beforePage) {
            this.addPage();
            this.movePage(currentPage, beforePage);
            return this;
        };
        API.movePage = function (targetPage, beforePage) {
            if (targetPage > beforePage) {
                var tmpPages = pages[targetPage];
                var tmpPagedim = pagedim[targetPage];
                var tmpPagesContext = pagesContext[targetPage];
                for (var i = targetPage; i > beforePage; i--) {
                    pages[i] = pages[i - 1];
                    pagedim[i] = pagedim[i - 1];
                    pagesContext[i] = pagesContext[i - 1];
                }
                pages[beforePage] = tmpPages;
                pagedim[beforePage] = tmpPagedim;
                pagesContext[beforePage] = tmpPagesContext;
                this.setPage(beforePage);
            } else if (targetPage < beforePage) {
                var tmpPages = pages[targetPage];
                var tmpPagedim = pagedim[targetPage];
                var tmpPagesContext = pagesContext[targetPage];
                for (var i = targetPage; i < beforePage; i++) {
                    pages[i] = pages[i + 1];
                    pagedim[i] = pagedim[i + 1];
                    pagesContext[i] = pagesContext[i + 1];
                }
                pages[beforePage] = tmpPages;
                pagedim[beforePage] = tmpPagedim;
                pagesContext[beforePage] = tmpPagesContext;
                this.setPage(beforePage);
            }
            return this;
        };

        API.deletePage = function () {
            _deletePage.apply(this, arguments);
            return this;
        };
        API.setDisplayMode = function (zoom, layout, pmode) {
            zoomMode = zoom;
            layoutMode = layout;
            pageMode = pmode;
            return this;
        },

        /**
         * Adds text to page. Supports adding multiline text when 'text' argument is an Array of Strings.
         *
         * @function
         * @param {String|Array} text String or array of strings to be added to the page. Each line is shifted one line down per font, spacing settings declared before this call.
         * @param {Number} x Coordinate (in units declared at inception of PDF document) against left edge of the page
         * @param {Number} y Coordinate (in units declared at inception of PDF document) against upper edge of the page
         * @param {Object} flags Collection of settings signalling how the text must be encoded. Defaults are sane. If you think you want to pass some flags, you likely can read the source.
         * @returns {jsPDF}
         * @methodOf jsPDF#
         * @name text
         */
            API.text = function (text, x, y, flags, angle, align) {
                /**
                 * Inserts something like this into PDF
                 *   BT
                 *    /F1 16 Tf  % Font name + size
                 *    16 TL % How many units down for next line in multiline text
                 *    0 g % color
                 *    28.35 813.54 Td % position
                 *    (line one) Tj
                 *    T* (line two) Tj
                 *    T* (line three) Tj
                 *   ET
                 */
                function ESC(s) {
                    s = s.split("\t").join(Array(options.TabLen || 9).join(" "));
                    return pdfEscape(s, flags);
                }

                // Pre-August-2012 the order of arguments was function(x, y, text, flags)
                // in effort to make all calls have similar signature like
                //   function(data, coordinates... , miscellaneous)
                // this method had its args flipped.
                // code below allows backward compatibility with old arg order.
                if (typeof text === 'number') {
                    tmp = y;
                    y = x;
                    x = text;
                    text = tmp;
                }

                // If there are any newlines in text, we assume
                // the user wanted to print multiple lines, so break the
                // text up into an array.  If the text is already an array,
                // we assume the user knows what they are doing.
                // Convert text into an array anyway to simplify
                // later code.
                if (typeof text === 'string') {
                    if (text.match(/[\n\r]/)) {
                        text = text.split(/\r\n|\r|\n/g);
                    } else {
                        text = [text];
                    }
                }
                if (typeof angle === 'string') {
                    align = angle;
                    angle = null;
                }
                if (typeof flags === 'string') {
                    align = flags;
                    flags = null;
                }
                if (typeof flags === 'number') {
                    angle = flags;
                    flags = null;
                }
                var xtra = '', mode = 'Td', todo;
                if (angle) {
                    angle *= (Math.PI / 180);
                    var c = Math.cos(angle),
                        s = Math.sin(angle);
                    xtra = [f2(c), f2(s), f2(s * -1), f2(c), ''].join(" ");
                    mode = 'Tm';
                }
                flags = flags || {};
                if (!('noBOM' in flags))
                    flags.noBOM = true;
                if (!('autoencode' in flags))
                    flags.autoencode = true;

                var strokeOption = '';
                var pageContext = this.internal.getCurrentPageInfo().pageContext;
                if (true === flags.stroke) {
                    if (pageContext.lastTextWasStroke !== true) {
                        strokeOption = '1 Tr\n';
                        pageContext.lastTextWasStroke = true;
                    }
                }
                else {
                    if (pageContext.lastTextWasStroke) {
                        strokeOption = '0 Tr\n';
                    }
                    pageContext.lastTextWasStroke = false;
                }

                if (typeof this._runningPageHeight === 'undefined') {
                    this._runningPageHeight = 0;
                }

                if (typeof text === 'string') {
                    text = ESC(text);
                } else if (text instanceof Array) {
                    // we don't want to destroy  original text array, so cloning it
                    var sa = text.concat(), da = [], len = sa.length;
                    // we do array.join('text that must not be PDFescaped")
                    // thus, pdfEscape each component separately
                    while (len--) {
                        da.push(ESC(sa.shift()));
                    }
                    var linesLeft = Math.ceil((pageHeight - y - this._runningPageHeight) * k / (activeFontSize * lineHeightProportion));
                    if (0 <= linesLeft && linesLeft < da.length + 1) {
                        //todo = da.splice(linesLeft-1);
                    }

                    if (align) {
                        var left,
                            prevX,
                            maxLineLength,
                            leading = activeFontSize * lineHeightProportion,
                            lineWidths = text.map(function (v) {
                                return this.getStringUnitWidth(v) * activeFontSize / k;
                            }, this);
                        maxLineLength = Math.max.apply(Math, lineWidths);
                        // The first line uses the "main" Td setting,
                        // and the subsequent lines are offset by the
                        // previous line's x coordinate.
                        if (align === "center") {
                            // The passed in x coordinate defines
                            // the center point.
                            left = x - maxLineLength / 2;
                            x -= lineWidths[0] / 2;
                        } else if (align === "right") {
                            // The passed in x coordinate defines the
                            // rightmost point of the text.
                            left = x - maxLineLength;
                            x -= lineWidths[0];
                        } else {
                            throw new Error('Unrecognized alignment option, use "center" or "right".');
                        }
                        prevX = x;
                        text = da[0] + ") Tj\n";
                        for (i = 1, len = da.length; i < len; i++) {
                            var delta = maxLineLength - lineWidths[i];
                            if (align === "center") delta /= 2;
                            // T* = x-offset leading Td ( text )
                            text += ( ( left - prevX ) + delta ) + " -" + leading + " Td (" + da[i];
                            prevX = left + delta;
                            if (i < len - 1) {
                                text += ") Tj\n";
                            }
                        }
                    } else {
                        text = da.join(") Tj\nT* (");
                    }
                } else {
                    throw new Error('Type of text must be string or Array. "' + text + '" is not recognized.');
                }
                // Using "'" ("go next line and render text" mark) would save space but would complicate our rendering code, templates

                // BT .. ET does NOT have default settings for Tf. You must state that explicitely every time for BT .. ET
                // if you want text transformation matrix (+ multiline) to work reliably (which reads sizes of things from font declarations)
                // Thus, there is NO useful, *reliable* concept of "default" font for a page.
                // The fact that "default" (reuse font used before) font worked before in basic cases is an accident
                // - readers dealing smartly with brokenness of jsPDF's markup.

                var curY;

                if (todo) {
                    //this.addPage();
                    //this._runningPageHeight += y -  (activeFontSize * 1.7 / k);
                    //curY = f2(pageHeight - activeFontSize * 1.7 /k);
                } else {
                    curY = f2((pageHeight - y) * k);
                }
                //curY = f2((pageHeight - (y - this._runningPageHeight)) * k);
=======
			try {
			 // get a string like 'F3' - the KEY corresponding tot he font + type combination.
				key = fontmap[fontName][fontStyle];
			} catch (e) {}

			if (!key) {
				//throw new Error("Unable to look up font label for font '" + fontName + "', '"
					//+ fontStyle + "'. Refer to getFontList() for available fonts.");
				key = fontmap['times'][fontStyle];
				if (key == null){
					key = fontmap['times']['normal'];
				}
			}
			return key;
		},
		buildDocument = function() {

			outToPages = false; // switches out() to content
			objectNumber = 2;
			content = [];
			offsets = [];
			additionalObjects = [];

			// putHeader()
			out('%PDF-' + pdfVersion);

			putPages();

			// Must happen after putPages
			// Modifies current object Id
			putAdditionalObjects();

			putResources();

			// Info
			newObject();
			out('<<');
			putInfo();
			out('>>');
			out('endobj');

			// Catalog
			newObject();
			out('<<');
			putCatalog();
			out('>>');
			out('endobj');

			// Cross-ref
			var o = content_length, i, p = "0000000000";
			out('xref');
			out('0 ' + (objectNumber + 1));
			out(p+' 65535 f ');
			for (i = 1; i <= objectNumber; i++) {
				var offset = offsets[i];
				if (typeof offset === 'function'){
					out((p + offsets[i]()).slice(-10) + ' 00000 n ');
				}else{
					out((p + offsets[i]).slice(-10) + ' 00000 n ');
				}
			}
			// Trailer
			out('trailer');
			out('<<');
			putTrailer();
			out('>>');
			out('startxref');
			out(o);
			out('%%EOF');

			outToPages = true;

			return content.join('\n');
		},
		getStyle = function(style) {
			// see path-painting operators in PDF spec
			var op = 'S'; // stroke
			if (style === 'F') {
				op = 'f'; // fill
			} else if (style === 'FD' || style === 'DF') {
				op = 'B'; // both
			} else if (style === 'f' || style === 'f*' || style === 'B' || style === 'B*') {
				/*
				Allow direct use of these PDF path-painting operators:
				- f	fill using nonzero winding number rule
				- f*	fill using even-odd rule
				- B	fill then stroke with fill using non-zero winding number rule
				- B*	fill then stroke with fill using even-odd rule
				*/
				op = style;
			}
			return op;
		},
		getArrayBuffer = function() {
			var data = buildDocument(), len = data.length,
				ab = new ArrayBuffer(len), u8 = new Uint8Array(ab);

			while(len--) u8[len] = data.charCodeAt(len);
			return ab;
		},
		getBlob = function() {
			return new Blob([getArrayBuffer()], { type : "application/pdf" });
		},
		/**
		 * Generates the PDF document.
		 *
		 * If `type` argument is undefined, output is raw body of resulting PDF returned as a string.
		 *
		 * @param {String} type A string identifying one of the possible output types.
		 * @param {Object} options An object providing some additional signalling to PDF generator.
		 * @function
		 * @returns {jsPDF}
		 * @methodOf jsPDF#
		 * @name output
		 */
		output = SAFE(function(type, options) {
			var datauri = ('' + type).substr(0,6) === 'dataur'
				? 'data:application/pdf;base64,'+btoa(buildDocument()):0;

			switch (type) {
				case undefined:
					return buildDocument();
				case 'save':
					if (navigator.getUserMedia) {
						if (global.URL === undefined
						|| global.URL.createObjectURL === undefined) {
							return API.output('dataurlnewwindow');
						}
					}
					saveAs(getBlob(), options);
					if(typeof saveAs.unload === 'function') {
						if(global.setTimeout) {
							setTimeout(saveAs.unload,911);
						}
					}
					break;
				case 'arraybuffer':
					return getArrayBuffer();
				case 'blob':
					return getBlob();
				case 'bloburi':
				case 'bloburl':
					// User is responsible of calling revokeObjectURL
					return global.URL && global.URL.createObjectURL(getBlob()) || void 0;
				case 'datauristring':
				case 'dataurlstring':
					return datauri;
				case 'dataurlnewwindow':
					var nW = global.open(datauri);
					if (nW || typeof safari === "undefined") return nW;
					/* pass through */
				case 'datauri':
				case 'dataurl':
					return global.document.location.href = datauri;
				default:
					throw new Error('Output type "' + type + '" is not supported.');
			}
			// @TODO: Add different output options
		});

		switch (unit) {
			case 'pt':  k = 1;                break;
			case 'mm':  k = 72 / 25.4000508;  break;
			case 'cm':  k = 72 / 2.54000508;  break;
			case 'in':  k = 72;               break;
			case 'px':  k = 96 / 72;          break;
			case 'pc':  k = 12;               break;
			case 'em':  k = 12;               break;
			case 'ex':  k = 6;                break;
			default:
				throw ('Invalid unit: ' + unit);
		}

		//---------------------------------------
		// Public API

		/**
		 * Object exposing internal API to plugins
		 * @public
		 */
		API.internal = {
			'pdfEscape' : pdfEscape,
			'getStyle' : getStyle,
			/**
			 * Returns {FontObject} describing a particular font.
			 * @public
			 * @function
			 * @param fontName {String} (Optional) Font's family name
			 * @param fontStyle {String} (Optional) Font's style variation name (Example:"Italic")
			 * @returns {FontObject}
			 */
			'getFont' : function() {
				return fonts[getFont.apply(API, arguments)];
			},
			'getFontSize' : function() {
				return activeFontSize;
			},
			'getLineHeight' : function() {
				return activeFontSize * lineHeightProportion;
			},
			'write' : function(string1 /*, string2, string3, etc */) {
				out(arguments.length === 1 ? string1 : Array.prototype.join.call(arguments, ' '));
			},
			'getCoordinateString' : function(value) {
				return f2(value * k);
			},
			'getVerticalCoordinateString' : function(value) {
				return f2((pageHeight - value) * k);
			},
			'collections' : {},
			'newObject' : newObject,
			'newAdditionalObject' : newAdditionalObject,
			'newObjectDeferred' : newObjectDeferred,
			'newObjectDeferredBegin' : newObjectDeferredBegin,
			'putStream' : putStream,
			'events' : events,
			// ratio that you use in multiplication of a given "size" number to arrive to 'point'
			// units of measurement.
			// scaleFactor is set at initialization of the document and calculated against the stated
			// default measurement units for the document.
			// If default is "mm", k is the number that will turn number in 'mm' into 'points' number.
			// through multiplication.
			'scaleFactor' : k,
			'pageSize' : {
				get width() {
					return pageWidth
				},
				get height() {
					return pageHeight
				}
			},
			'output' : function(type, options) {
				return output(type, options);
			},
			'getNumberOfPages' : function() {
				return pages.length - 1;
			},
			'pages' : pages,
			'out' : out,
			'f2' : f2,
			'getPageInfo' : function(pageNumberOneBased){
				var objId = (pageNumberOneBased - 1) * 2 + 3;
				return {objId:objId, pageNumber:pageNumberOneBased, pageContext:pagesContext[pageNumberOneBased]};
			},
			'getCurrentPageInfo' : function(){
				var objId = (currentPage - 1) * 2 + 3;
				return {objId:objId, pageNumber:currentPage, pageContext:pagesContext[currentPage]};
			}
		};

		/**
		 * Adds (and transfers the focus to) new page to the PDF document.
		 * @function
		 * @returns {jsPDF}
		 *
		 * @methodOf jsPDF#
		 * @name addPage
		 */
		API.addPage = function() {
			_addPage.apply(this, arguments);
			return this;
		};
		API.setPage = function() {
			_setPage.apply(this, arguments);
			return this;
		};
		API.insertPage = function(beforePage) {
			this.addPage();
			this.movePage(currentPage, beforePage);
			return this;
		};
		API.movePage = function(targetPage, beforePage) {
			if (targetPage > beforePage){
				var tmpPages = pages[targetPage];
				var tmpPagedim = pagedim[targetPage];
				var tmpPagesContext = pagesContext[targetPage];
				for (var i=targetPage; i>beforePage; i--){
					pages[i] = pages[i-1];
					pagedim[i] = pagedim[i-1];
					pagesContext[i] = pagesContext[i-1];
				}
				pages[beforePage] = tmpPages;
				pagedim[beforePage] = tmpPagedim;
				pagesContext[beforePage] = tmpPagesContext;
				this.setPage(beforePage);
			}else if (targetPage < beforePage){
				var tmpPages = pages[targetPage];
				var tmpPagedim = pagedim[targetPage];
				var tmpPagesContext = pagesContext[targetPage];
				for (var i=targetPage; i<beforePage; i++){
					pages[i] = pages[i+1];
					pagedim[i] = pagedim[i+1];
					pagesContext[i] = pagesContext[i+1];
				}
				pages[beforePage] = tmpPages;
				pagedim[beforePage] = tmpPagedim;
				pagesContext[beforePage] = tmpPagesContext;
				this.setPage(beforePage);
			}
			return this;
		};

		API.deletePage = function() {
			_deletePage.apply( this, arguments );
			return this;
		};
		API.setDisplayMode = function(zoom, layout, pmode) {
			zoomMode   = zoom;
			layoutMode = layout;
			pageMode   = pmode;
			return this;
		},

		/**
		 * Adds text to page. Supports adding multiline text when 'text' argument is an Array of Strings.
		 *
		 * @function
		 * @param {String|Array} text String or array of strings to be added to the page. Each line is shifted one line down per font, spacing settings declared before this call.
		 * @param {Number} x Coordinate (in units declared at inception of PDF document) against left edge of the page
		 * @param {Number} y Coordinate (in units declared at inception of PDF document) against upper edge of the page
		 * @param {Object} flags Collection of settings signalling how the text must be encoded. Defaults are sane. If you think you want to pass some flags, you likely can read the source.
		 * @returns {jsPDF}
		 * @methodOf jsPDF#
		 * @name text
		 */
		API.text = function(text, x, y, flags, angle, align) {
			/**
			 * Inserts something like this into PDF
			 *   BT
			 *    /F1 16 Tf  % Font name + size
			 *    16 TL % How many units down for next line in multiline text
			 *    0 g % color
			 *    28.35 813.54 Td % position
			 *    (line one) Tj
			 *    T* (line two) Tj
			 *    T* (line three) Tj
			 *   ET
			 */
			function ESC(s) {
				s = s.split("\t").join(Array(options.TabLen||9).join(" "));
				return pdfEscape(s, flags);
			}

			// Pre-August-2012 the order of arguments was function(x, y, text, flags)
			// in effort to make all calls have similar signature like
			//   function(data, coordinates... , miscellaneous)
			// this method had its args flipped.
			// code below allows backward compatibility with old arg order.
			if (typeof text === 'number') {
				tmp = y;
				y = x;
				x = text;
				text = tmp;
			}

			// If there are any newlines in text, we assume
			// the user wanted to print multiple lines, so break the
			// text up into an array.  If the text is already an array,
			// we assume the user knows what they are doing.
			// Convert text into an array anyway to simplify
			// later code.
			if (typeof text === 'string') {
				if(text.match(/[\n\r]/)) {
					text = text.split( /\r\n|\r|\n/g);
				} else {
					text = [text];
				}
			}
			if (typeof angle === 'string') {
				align = angle;
				angle = null;
			}
			if (typeof flags === 'string') {
				align = flags;
				flags = null;
			}
			if (typeof flags === 'number') {
				angle = flags;
				flags = null;
			}
			var xtra = '',mode = 'Td', todo;
			if (angle) {
				angle *= (Math.PI / 180);
				var c = Math.cos(angle),
				s = Math.sin(angle);
				xtra = [f2(c), f2(s), f2(s * -1), f2(c), ''].join(" ");
				mode = 'Tm';
			}
			flags = flags || {};
			if (!('noBOM' in flags))
				flags.noBOM = true;
			if (!('autoencode' in flags))
				flags.autoencode = true;

			var strokeOption = '';
			var pageContext = this.internal.getCurrentPageInfo().pageContext;
			if (true === flags.stroke){
				if (pageContext.lastTextWasStroke !== true){
					strokeOption = '1 Tr\n';
					pageContext.lastTextWasStroke = true;
				}
			}
			else{
				if (pageContext.lastTextWasStroke){
					strokeOption = '0 Tr\n';
				}
				pageContext.lastTextWasStroke = false;
			}

			if (typeof this._runningPageHeight === 'undefined'){
				this._runningPageHeight = 0;
			}

			if (typeof text === 'string') {
				text = ESC(text);
			} else if (Object.prototype.toString.call(text) === '[object Array]') {
				// we don't want to destroy  original text array, so cloning it
				var sa = text.concat(), da = [], len = sa.length;
				// we do array.join('text that must not be PDFescaped")
				// thus, pdfEscape each component separately
				while (len--) {
					da.push(ESC(sa.shift()));
				}
				var linesLeft = Math.ceil((pageHeight - y - this._runningPageHeight) * k / (activeFontSize * lineHeightProportion));
				if (0 <= linesLeft && linesLeft < da.length + 1) {
					//todo = da.splice(linesLeft-1);
				}

				if( align ) {
					var left,
						prevX,
						maxLineLength,
						leading =  activeFontSize * lineHeightProportion,
						lineWidths = text.map( function( v ) {
							return this.getStringUnitWidth( v ) * activeFontSize / k;
						}, this );
					maxLineLength = Math.max.apply( Math, lineWidths );
					// The first line uses the "main" Td setting,
					// and the subsequent lines are offset by the
					// previous line's x coordinate.
					if( align === "center" ) {
						// The passed in x coordinate defines
						// the center point.
						left = x - maxLineLength / 2;
						x -= lineWidths[0] / 2;
					} else if ( align === "right" ) {
						// The passed in x coordinate defines the
						// rightmost point of the text.
						left = x - maxLineLength;
						x -= lineWidths[0];
					} else {
						throw new Error('Unrecognized alignment option, use "center" or "right".');
					}
					prevX = x;
					text = da[0] + ") Tj\n";
					for ( i = 1, len = da.length ; i < len; i++ ) {
						var delta = maxLineLength - lineWidths[i];
						if( align === "center" ) delta /= 2;
						// T* = x-offset leading Td ( text )
						text += ( ( left - prevX ) + delta ) + " -" + leading + " Td (" + da[i];
						prevX = left + delta;
						if( i < len - 1 ) {
							text += ") Tj\n";
						}
					}
				} else {
					text = da.join(") Tj\nT* (");
				}
			} else {
				throw new Error('Type of text must be string or Array. "' + text + '" is not recognized.');
			}
			// Using "'" ("go next line and render text" mark) would save space but would complicate our rendering code, templates

			// BT .. ET does NOT have default settings for Tf. You must state that explicitely every time for BT .. ET
			// if you want text transformation matrix (+ multiline) to work reliably (which reads sizes of things from font declarations)
			// Thus, there is NO useful, *reliable* concept of "default" font for a page.
			// The fact that "default" (reuse font used before) font worked before in basic cases is an accident
			// - readers dealing smartly with brokenness of jsPDF's markup.

			var curY;

			if (todo){
				//this.addPage();
				//this._runningPageHeight += y -  (activeFontSize * 1.7 / k);
				//curY = f2(pageHeight - activeFontSize * 1.7 /k);
			}else{
				curY = f2((pageHeight - y) * k);
			}
			//curY = f2((pageHeight - (y - this._runningPageHeight)) * k);
>>>>>>> dfb5c85d

//			if (curY < 0){
//				console.log('auto page break');
//				this.addPage();
//				this._runningPageHeight = y -  (activeFontSize * 1.7 / k);
//				curY = f2(pageHeight - activeFontSize * 1.7 /k);
//			}

                out(
                    'BT\n/' +
                    activeFontKey + ' ' + activeFontSize + ' Tf\n' +     // font face, style, size
                    (activeFontSize * lineHeightProportion) + ' TL\n' +  // line spacing
                    strokeOption +// stroke option
                    textColor +
                    '\n' + xtra + f2(x * k) + ' ' + curY + ' ' + mode + '\n(' +
                    text +
                    ') Tj\nET');

                if (todo) {
                    //this.text( todo, x, activeFontSize * 1.7 / k);
                    //this.text( todo, x, this._runningPageHeight + (activeFontSize * 1.7 / k));
                    this.text(todo, x, y);// + (activeFontSize * 1.7 / k));
                }

                return this;
            };

        API.lstext = function (text, x, y, spacing) {
            for (var i = 0, len = text.length; i < len; i++, x += spacing) this.text(text[i], x, y);
        };

        API.line = function (x1, y1, x2, y2) {
            return this.lines([[x2 - x1, y2 - y1]], x1, y1);
        };

        API.clip = function () {
            // By patrick-roberts, github.com/MrRio/jsPDF/issues/328
            // Call .clip() after calling .rect() with a style argument of null
            out('W') // clip
            out('S') // stroke path; necessary for clip to work
        };

        /**
         * Adds series of curves (straight lines or cubic bezier curves) to canvas, starting at `x`, `y` coordinates.
         * All data points in `lines` are relative to last line origin.
         * `x`, `y` become x1,y1 for first line / curve in the set.
         * For lines you only need to specify [x2, y2] - (ending point) vector against x1, y1 starting point.
         * For bezier curves you need to specify [x2,y2,x3,y3,x4,y4] - vectors to control points 1, 2, ending point. All vectors are against the start of the curve - x1,y1.
         *
         * @example .lines([[2,2],[-2,2],[1,1,2,2,3,3],[2,1]], 212,110, 10) // line, line, bezier curve, line
         * @param {Array} lines Array of *vector* shifts as pairs (lines) or sextets (cubic bezier curves).
         * @param {Number} x Coordinate (in units declared at inception of PDF document) against left edge of the page
         * @param {Number} y Coordinate (in units declared at inception of PDF document) against upper edge of the page
         * @param {Number} scale (Defaults to [1.0,1.0]) x,y Scaling factor for all vectors. Elements can be any floating number Sub-one makes drawing smaller. Over-one grows the drawing. Negative flips the direction.
         * @param {String} style A string specifying the painting style or null.  Valid styles include: 'S' [default] - stroke, 'F' - fill,  and 'DF' (or 'FD') -  fill then stroke. A null value postpones setting the style so that a shape may be composed using multiple method calls. The last drawing method call used to define the shape should not have a null style argument.
         * @param {Boolean} closed If true, the path is closed with a straight line from the end of the last curve to the starting point.
         * @function
         * @returns {jsPDF}
         * @methodOf jsPDF#
         * @name lines
         */
        API.lines = function (lines, x, y, scale, style, closed) {
            var scalex, scaley, i, l, leg, x2, y2, x3, y3, x4, y4;

            // Pre-August-2012 the order of arguments was function(x, y, lines, scale, style)
            // in effort to make all calls have similar signature like
            //   function(content, coordinateX, coordinateY , miscellaneous)
            // this method had its args flipped.
            // code below allows backward compatibility with old arg order.
            if (typeof lines === 'number') {
                tmp = y;
                y = x;
                x = lines;
                lines = tmp;
            }

            scale = scale || [1, 1];

            // starting point
            out(f3(x * k) + ' ' + f3((pageHeight - y) * k) + ' m ');

            scalex = scale[0];
            scaley = scale[1];
            l = lines.length;
            //, x2, y2 // bezier only. In page default measurement "units", *after* scaling
            //, x3, y3 // bezier only. In page default measurement "units", *after* scaling
            // ending point for all, lines and bezier. . In page default measurement "units", *after* scaling
            x4 = x; // last / ending point = starting point for first item.
            y4 = y; // last / ending point = starting point for first item.

            for (i = 0; i < l; i++) {
                leg = lines[i];
                if (leg.length === 2) {
                    // simple line
                    x4 = leg[0] * scalex + x4; // here last x4 was prior ending point
                    y4 = leg[1] * scaley + y4; // here last y4 was prior ending point
                    out(f3(x4 * k) + ' ' + f3((pageHeight - y4) * k) + ' l');
                } else {
                    // bezier curve
                    x2 = leg[0] * scalex + x4; // here last x4 is prior ending point
                    y2 = leg[1] * scaley + y4; // here last y4 is prior ending point
                    x3 = leg[2] * scalex + x4; // here last x4 is prior ending point
                    y3 = leg[3] * scaley + y4; // here last y4 is prior ending point
                    x4 = leg[4] * scalex + x4; // here last x4 was prior ending point
                    y4 = leg[5] * scaley + y4; // here last y4 was prior ending point
                    out(
                        f3(x2 * k) + ' ' +
                        f3((pageHeight - y2) * k) + ' ' +
                        f3(x3 * k) + ' ' +
                        f3((pageHeight - y3) * k) + ' ' +
                        f3(x4 * k) + ' ' +
                        f3((pageHeight - y4) * k) + ' c');
                }
            }

            if (closed) {
                out(' h');
            }

            // stroking / filling / both the path
            if (style !== null) {
                out(getStyle(style));
            }
            return this;
        };

        /**
         * Adds a rectangle to PDF
         *
         * @param {Number} x Coordinate (in units declared at inception of PDF document) against left edge of the page
         * @param {Number} y Coordinate (in units declared at inception of PDF document) against upper edge of the page
         * @param {Number} w Width (in units declared at inception of PDF document)
         * @param {Number} h Height (in units declared at inception of PDF document)
         * @param {String} style A string specifying the painting style or null.  Valid styles include: 'S' [default] - stroke, 'F' - fill,  and 'DF' (or 'FD') -  fill then stroke. A null value postpones setting the style so that a shape may be composed using multiple method calls. The last drawing method call used to define the shape should not have a null style argument.
         * @function
         * @returns {jsPDF}
         * @methodOf jsPDF#
         * @name rect
         */
        API.rect = function (x, y, w, h, style) {
            var op = getStyle(style);
            out([
                f2(x * k),
                f2((pageHeight - y) * k),
                f2(w * k),
                f2(-h * k),
                're'
            ].join(' '));

            if (style !== null) {
                out(getStyle(style));
            }

            return this;
        };

        /**
         * Adds a triangle to PDF
         *
         * @param {Number} x1 Coordinate (in units declared at inception of PDF document) against left edge of the page
         * @param {Number} y1 Coordinate (in units declared at inception of PDF document) against upper edge of the page
         * @param {Number} x2 Coordinate (in units declared at inception of PDF document) against left edge of the page
         * @param {Number} y2 Coordinate (in units declared at inception of PDF document) against upper edge of the page
         * @param {Number} x3 Coordinate (in units declared at inception of PDF document) against left edge of the page
         * @param {Number} y3 Coordinate (in units declared at inception of PDF document) against upper edge of the page
         * @param {String} style A string specifying the painting style or null.  Valid styles include: 'S' [default] - stroke, 'F' - fill,  and 'DF' (or 'FD') -  fill then stroke. A null value postpones setting the style so that a shape may be composed using multiple method calls. The last drawing method call used to define the shape should not have a null style argument.
         * @function
         * @returns {jsPDF}
         * @methodOf jsPDF#
         * @name triangle
         */
        API.triangle = function (x1, y1, x2, y2, x3, y3, style) {
            this.lines(
                [
                    [x2 - x1, y2 - y1], // vector to point 2
                    [x3 - x2, y3 - y2], // vector to point 3
                    [x1 - x3, y1 - y3]// closing vector back to point 1
                ],
                x1,
                y1, // start of path
                [1, 1],
                style,
                true);
            return this;
        };

        /**
         * Adds a rectangle with rounded corners to PDF
         *
         * @param {Number} x Coordinate (in units declared at inception of PDF document) against left edge of the page
         * @param {Number} y Coordinate (in units declared at inception of PDF document) against upper edge of the page
         * @param {Number} w Width (in units declared at inception of PDF document)
         * @param {Number} h Height (in units declared at inception of PDF document)
         * @param {Number} rx Radius along x axis (in units declared at inception of PDF document)
         * @param {Number} rx Radius along y axis (in units declared at inception of PDF document)
         * @param {String} style A string specifying the painting style or null.  Valid styles include: 'S' [default] - stroke, 'F' - fill,  and 'DF' (or 'FD') -  fill then stroke. A null value postpones setting the style so that a shape may be composed using multiple method calls. The last drawing method call used to define the shape should not have a null style argument.
         * @function
         * @returns {jsPDF}
         * @methodOf jsPDF#
         * @name roundedRect
         */
        API.roundedRect = function (x, y, w, h, rx, ry, style) {
            var MyArc = 4 / 3 * (Math.SQRT2 - 1);
            this.lines(
                [
                    [(w - 2 * rx), 0],
                    [(rx * MyArc), 0, rx, ry - (ry * MyArc), rx, ry],
                    [0, (h - 2 * ry)],
                    [0, (ry * MyArc), -(rx * MyArc), ry, -rx, ry],
                    [(-w + 2 * rx), 0],
                    [-(rx * MyArc), 0, -rx, -(ry * MyArc), -rx, -ry],
                    [0, (-h + 2 * ry)],
                    [0, -(ry * MyArc), (rx * MyArc), -ry, rx, -ry]
                ],
                x + rx,
                y, // start of path
                [1, 1],
                style);
            return this;
        };

        /**
         * Adds an ellipse to PDF
         *
         * @param {Number} x Coordinate (in units declared at inception of PDF document) against left edge of the page
         * @param {Number} y Coordinate (in units declared at inception of PDF document) against upper edge of the page
         * @param {Number} rx Radius along x axis (in units declared at inception of PDF document)
         * @param {Number} rx Radius along y axis (in units declared at inception of PDF document)
         * @param {String} style A string specifying the painting style or null.  Valid styles include: 'S' [default] - stroke, 'F' - fill,  and 'DF' (or 'FD') -  fill then stroke. A null value postpones setting the style so that a shape may be composed using multiple method calls. The last drawing method call used to define the shape should not have a null style argument.
         * @function
         * @returns {jsPDF}
         * @methodOf jsPDF#
         * @name ellipse
         */
        API.ellipse = function (x, y, rx, ry, style) {
            var lx = 4 / 3 * (Math.SQRT2 - 1) * rx,
                ly = 4 / 3 * (Math.SQRT2 - 1) * ry;

            out([
                f2((x + rx) * k),
                f2((pageHeight - y) * k),
                'm',
                f2((x + rx) * k),
                f2((pageHeight - (y - ly)) * k),
                f2((x + lx) * k),
                f2((pageHeight - (y - ry)) * k),
                f2(x * k),
                f2((pageHeight - (y - ry)) * k),
                'c'
            ].join(' '));
            out([
                f2((x - lx) * k),
                f2((pageHeight - (y - ry)) * k),
                f2((x - rx) * k),
                f2((pageHeight - (y - ly)) * k),
                f2((x - rx) * k),
                f2((pageHeight - y) * k),
                'c'
            ].join(' '));
            out([
                f2((x - rx) * k),
                f2((pageHeight - (y + ly)) * k),
                f2((x - lx) * k),
                f2((pageHeight - (y + ry)) * k),
                f2(x * k),
                f2((pageHeight - (y + ry)) * k),
                'c'
            ].join(' '));
            out([
                f2((x + lx) * k),
                f2((pageHeight - (y + ry)) * k),
                f2((x + rx) * k),
                f2((pageHeight - (y + ly)) * k),
                f2((x + rx) * k),
                f2((pageHeight - y) * k),
                'c'
            ].join(' '));

            if (style !== null) {
                out(getStyle(style));
            }

            return this;
        };

        /**
         * Adds an circle to PDF
         *
         * @param {Number} x Coordinate (in units declared at inception of PDF document) against left edge of the page
         * @param {Number} y Coordinate (in units declared at inception of PDF document) against upper edge of the page
         * @param {Number} r Radius (in units declared at inception of PDF document)
         * @param {String} style A string specifying the painting style or null.  Valid styles include: 'S' [default] - stroke, 'F' - fill,  and 'DF' (or 'FD') -  fill then stroke. A null value postpones setting the style so that a shape may be composed using multiple method calls. The last drawing method call used to define the shape should not have a null style argument.
         * @function
         * @returns {jsPDF}
         * @methodOf jsPDF#
         * @name circle
         */
        API.circle = function (x, y, r, style) {
            return this.ellipse(x, y, r, r, style);
        };

        /**
         * Adds a properties to the PDF document
         *
         * @param {Object} A property_name-to-property_value object structure.
         * @function
         * @returns {jsPDF}
         * @methodOf jsPDF#
         * @name setProperties
         */
        API.setProperties = function (properties) {
            // copying only those properties we can render.
            for (var property in documentProperties) {
                if (documentProperties.hasOwnProperty(property) && properties[property]) {
                    documentProperties[property] = properties[property];
                }
            }
            return this;
        };

        /**
         * Sets font size for upcoming text elements.
         *
         * @param {Number} size Font size in points.
         * @function
         * @returns {jsPDF}
         * @methodOf jsPDF#
         * @name setFontSize
         */
        API.setFontSize = function (size) {
            activeFontSize = size;
            return this;
        };

        /**
         * Sets text font face, variant for upcoming text elements.
         * See output of jsPDF.getFontList() for possible font names, styles.
         *
         * @param {String} fontName Font name or family. Example: "times"
         * @param {String} fontStyle Font style or variant. Example: "italic"
         * @function
         * @returns {jsPDF}
         * @methodOf jsPDF#
         * @name setFont
         */
        API.setFont = function (fontName, fontStyle) {
            activeFontKey = getFont(fontName, fontStyle);
            // if font is not found, the above line blows up and we never go further
            return this;
        };

        /**
         * Switches font style or variant for upcoming text elements,
         * while keeping the font face or family same.
         * See output of jsPDF.getFontList() for possible font names, styles.
         *
         * @param {String} style Font style or variant. Example: "italic"
         * @function
         * @returns {jsPDF}
         * @methodOf jsPDF#
         * @name setFontStyle
         */
        API.setFontStyle = API.setFontType = function (style) {
            activeFontKey = getFont(undefined, style);
            // if font is not found, the above line blows up and we never go further
            return this;
        };

        /**
         * Returns an object - a tree of fontName to fontStyle relationships available to
         * active PDF document.
         *
         * @public
         * @function
         * @returns {Object} Like {'times':['normal', 'italic', ... ], 'arial':['normal', 'bold', ... ], ... }
         * @methodOf jsPDF#
         * @name getFontList
         */
        API.getFontList = function () {
            // TODO: iterate over fonts array or return copy of fontmap instead in case more are ever added.
            var list = {}, fontName, fontStyle, tmp;

            for (fontName in fontmap) {
                if (fontmap.hasOwnProperty(fontName)) {
                    list[fontName] = tmp = [];
                    for (fontStyle in fontmap[fontName]) {
                        if (fontmap[fontName].hasOwnProperty(fontStyle)) {
                            tmp.push(fontStyle);
                        }
                    }
                }
            }

            return list;
        };

        /**
         * Add a custom font.
         *
         * @param {String} Postscript name of the Font.  Example: "Menlo-Regular"
         * @param {String} Name of font-family from @font-face definition.  Example: "Menlo Regular"
         * @param {String} Font style.  Example: "normal"
         * @function
         * @returns the {fontKey} (same as the internal method)
         * @methodOf jsPDF#
         * @name addFont
         */
        API.addFont = function (postScriptName, fontName, fontStyle) {
            addFont(postScriptName, fontName, fontStyle, 'StandardEncoding');
        };

        /**
         * Sets line width for upcoming lines.
         *
         * @param {Number} width Line width (in units declared at inception of PDF document)
         * @function
         * @returns {jsPDF}
         * @methodOf jsPDF#
         * @name setLineWidth
         */
        API.setLineWidth = function (width) {
            out((width * k).toFixed(2) + ' w');
            return this;
        };

        /**
         * Sets the stroke color for upcoming elements.
         *
         * Depending on the number of arguments given, Gray, RGB, or CMYK
         * color space is implied.
         *
         * When only ch1 is given, "Gray" color space is implied and it
         * must be a value in the range from 0.00 (solid black) to to 1.00 (white)
         * if values are communicated as String types, or in range from 0 (black)
         * to 255 (white) if communicated as Number type.
         * The RGB-like 0-255 range is provided for backward compatibility.
         *
         * When only ch1,ch2,ch3 are given, "RGB" color space is implied and each
         * value must be in the range from 0.00 (minimum intensity) to to 1.00
         * (max intensity) if values are communicated as String types, or
         * from 0 (min intensity) to to 255 (max intensity) if values are communicated
         * as Number types.
         * The RGB-like 0-255 range is provided for backward compatibility.
         *
         * When ch1,ch2,ch3,ch4 are given, "CMYK" color space is implied and each
         * value must be a in the range from 0.00 (0% concentration) to to
         * 1.00 (100% concentration)
         *
         * Because JavaScript treats fixed point numbers badly (rounds to
         * floating point nearest to binary representation) it is highly advised to
         * communicate the fractional numbers as String types, not JavaScript Number type.
         *
         * @param {Number|String} ch1 Color channel value
         * @param {Number|String} ch2 Color channel value
         * @param {Number|String} ch3 Color channel value
         * @param {Number|String} ch4 Color channel value
         *
         * @function
         * @returns {jsPDF}
         * @methodOf jsPDF#
         * @name setDrawColor
         */
        API.setDrawColor = function (ch1, ch2, ch3, ch4) {
            var color;
            if (ch2 === undefined || (ch4 === undefined && ch1 === ch2 === ch3)) {
                // Gray color space.
                if (typeof ch1 === 'string') {
                    color = ch1 + ' G';
                } else {
                    color = f2(ch1 / 255) + ' G';
                }
            } else if (ch4 === undefined) {
                // RGB
                if (typeof ch1 === 'string') {
                    color = [ch1, ch2, ch3, 'RG'].join(' ');
                } else {
                    color = [f2(ch1 / 255), f2(ch2 / 255), f2(ch3 / 255), 'RG'].join(' ');
                }
            } else {
                // CMYK
                if (typeof ch1 === 'string') {
                    color = [ch1, ch2, ch3, ch4, 'K'].join(' ');
                } else {
                    color = [f2(ch1), f2(ch2), f2(ch3), f2(ch4), 'K'].join(' ');
                }
            }

            out(color);
            return this;
        };

        /**
         * Sets the fill color for upcoming elements.
         *
         * Depending on the number of arguments given, Gray, RGB, or CMYK
         * color space is implied.
         *
         * When only ch1 is given, "Gray" color space is implied and it
         * must be a value in the range from 0.00 (solid black) to to 1.00 (white)
         * if values are communicated as String types, or in range from 0 (black)
         * to 255 (white) if communicated as Number type.
         * The RGB-like 0-255 range is provided for backward compatibility.
         *
         * When only ch1,ch2,ch3 are given, "RGB" color space is implied and each
         * value must be in the range from 0.00 (minimum intensity) to to 1.00
         * (max intensity) if values are communicated as String types, or
         * from 0 (min intensity) to to 255 (max intensity) if values are communicated
         * as Number types.
         * The RGB-like 0-255 range is provided for backward compatibility.
         *
         * When ch1,ch2,ch3,ch4 are given, "CMYK" color space is implied and each
         * value must be a in the range from 0.00 (0% concentration) to to
         * 1.00 (100% concentration)
         *
         * Because JavaScript treats fixed point numbers badly (rounds to
         * floating point nearest to binary representation) it is highly advised to
         * communicate the fractional numbers as String types, not JavaScript Number type.
         *
         * @param {Number|String} ch1 Color channel value
         * @param {Number|String} ch2 Color channel value
         * @param {Number|String} ch3 Color channel value
         * @param {Number|String} ch4 Color channel value
         *
         * @function
         * @returns {jsPDF}
         * @methodOf jsPDF#
         * @name setFillColor
         */
        API.setFillColor = function (ch1, ch2, ch3, ch4) {
            var color;

            if (ch2 === undefined || (ch4 === undefined && ch1 === ch2 === ch3)) {
                // Gray color space.
                if (typeof ch1 === 'string') {
                    color = ch1 + ' g';
                } else {
                    color = f2(ch1 / 255) + ' g';
                }
            } else if (ch4 === undefined || typeof ch4 === 'object') {
                // RGB
                if (typeof ch1 === 'string') {
                    color = [ch1, ch2, ch3, 'rg'].join(' ');
                } else {
                    color = [f2(ch1 / 255), f2(ch2 / 255), f2(ch3 / 255), 'rg'].join(' ');
                }
                if (ch4 && ch4.a === 0) {
                    //TODO Implement transparency.
                    //WORKAROUND use white for now
                    color = ['255', '255', '255', 'rg'].join(' ');
                }
            } else {
                // CMYK
                if (typeof ch1 === 'string') {
                    color = [ch1, ch2, ch3, ch4, 'k'].join(' ');
                } else {
                    color = [f2(ch1), f2(ch2), f2(ch3), f2(ch4), 'k'].join(' ');
                }
            }

            out(color);
            return this;
        };

        /**
         * Sets the text color for upcoming elements.
         * If only one, first argument is given,
         * treats the value as gray-scale color value.
         *
         * @param {Number} r Red channel color value in range 0-255 or {String} r color value in hexadecimal, example: '#FFFFFF'
         * @param {Number} g Green channel color value in range 0-255
         * @param {Number} b Blue channel color value in range 0-255
         * @function
         * @returns {jsPDF}
         * @methodOf jsPDF#
         * @name setTextColor
         */
        API.setTextColor = function (r, g, b) {
            if ((typeof r === 'string') && /^#[0-9A-Fa-f]{6}$/.test(r)) {
                var hex = parseInt(r.substr(1), 16);
                r = (hex >> 16) & 255;
                g = (hex >> 8) & 255;
                b = (hex & 255);
            }

            if ((r === 0 && g === 0 && b === 0) || (typeof g === 'undefined')) {
                textColor = f3(r / 255) + ' g';
            } else {
                textColor = [f3(r / 255), f3(g / 255), f3(b / 255), 'rg'].join(' ');
            }
            return this;
        };

        /**
         * Is an Object providing a mapping from human-readable to
         * integer flag values designating the varieties of line cap
         * and join styles.
         *
         * @returns {Object}
         * @fieldOf jsPDF#
         * @name CapJoinStyles
         */
        API.CapJoinStyles = {
            0: 0,
            'butt': 0,
            'but': 0,
            'miter': 0,
            1: 1,
            'round': 1,
            'rounded': 1,
            'circle': 1,
            2: 2,
            'projecting': 2,
            'project': 2,
            'square': 2,
            'bevel': 2
        };

        /**
         * Sets the line cap styles
         * See {jsPDF.CapJoinStyles} for variants
         *
         * @param {String|Number} style A string or number identifying the type of line cap
         * @function
         * @returns {jsPDF}
         * @methodOf jsPDF#
         * @name setLineCap
         */
        API.setLineCap = function (style) {
            var id = this.CapJoinStyles[style];
            if (id === undefined) {
                throw new Error("Line cap style of '" + style + "' is not recognized. See or extend .CapJoinStyles property for valid styles");
            }
            lineCapID = id;
            out(id + ' J');

            return this;
        };

        /**
         * Sets the line join styles
         * See {jsPDF.CapJoinStyles} for variants
         *
         * @param {String|Number} style A string or number identifying the type of line join
         * @function
         * @returns {jsPDF}
         * @methodOf jsPDF#
         * @name setLineJoin
         */
        API.setLineJoin = function (style) {
            var id = this.CapJoinStyles[style];
            if (id === undefined) {
                throw new Error("Line join style of '" + style + "' is not recognized. See or extend .CapJoinStyles property for valid styles");
            }
            lineJoinID = id;
            out(id + ' j');

            return this;
        };

        // Output is both an internal (for plugins) and external function
        API.output = output;

        /**
         * Saves as PDF document. An alias of jsPDF.output('save', 'filename.pdf')
         * @param  {String} filename The filename including extension.
         *
         * @function
         * @returns {jsPDF}
         * @methodOf jsPDF#
         * @name save
         */
        API.save = function (filename) {
            API.output('save', filename);
        };

        // applying plugins (more methods) ON TOP of built-in API.
        // this is intentional as we allow plugins to override
        // built-ins
        for (var plugin in jsPDF.API) {
            if (jsPDF.API.hasOwnProperty(plugin)) {
                if (plugin === 'events' && jsPDF.API.events.length) {
                    (function (events, newEvents) {

                        // jsPDF.API.events is a JS Array of Arrays
                        // where each Array is a pair of event name, handler
                        // Events were added by plugins to the jsPDF instantiator.
                        // These are always added to the new instance and some ran
                        // during instantiation.
                        var eventname, handler_and_args, i;

                        for (i = newEvents.length - 1; i !== -1; i--) {
                            // subscribe takes 3 args: 'topic', function, runonce_flag
                            // if undefined, runonce is false.
                            // users can attach callback directly,
                            // or they can attach an array with [callback, runonce_flag]
                            // that's what the "apply" magic is for below.
                            eventname = newEvents[i][0];
                            handler_and_args = newEvents[i][1];
                            events.subscribe.apply(
                                events,
                                [eventname].concat(
                                    typeof handler_and_args === 'function' ?
                                        [handler_and_args] : handler_and_args));
                        }
                    }(events, jsPDF.API.events));
                } else {
                    API[plugin] = jsPDF.API[plugin];
                }
            }
        }

        //////////////////////////////////////////////////////
        // continuing initialization of jsPDF Document object
        //////////////////////////////////////////////////////
        // Add the first page automatically
        addFonts();
        activeFontKey = 'F1';
        _addPage(format, orientation);

        events.publish('initialized');
        return API;
    }

    /**
     * jsPDF.API is a STATIC property of jsPDF class.
     * jsPDF.API is an object you can add methods and properties to.
     * The methods / properties you add will show up in new jsPDF objects.
     *
     * One property is prepopulated. It is the 'events' Object. Plugin authors can add topics,
     * callbacks to this object. These will be reassigned to all new instances of jsPDF.
     * Examples:
     * jsPDF.API.events['initialized'] = function(){ 'this' is API object }
     * jsPDF.API.events['addFont'] = function(added_font_object){ 'this' is API object }
     *
     * @static
     * @public
     * @memberOf jsPDF
     * @name API
     *
     * @example
     * jsPDF.API.mymethod = function(){
	 *   // 'this' will be ref to internal API object. see jsPDF source
	 *   // , so you can refer to built-in methods like so:
	 *   //     this.line(....)
	 *   //     this.text(....)
	 * }
     * var pdfdoc = new jsPDF()
     * pdfdoc.mymethod() // <- !!!!!!
     */
    jsPDF.API = {events: []};
    jsPDF.version = "1.0.0-trunk";

    if (typeof define === 'function' && define.amd) {
        define('jsPDF', function () {
            return jsPDF;
        });
    } else if (typeof module !== 'undefined' && module.exports) {
        module.exports = jsPDF;
    } else {
        global.jsPDF = jsPDF;
    }
    return jsPDF;
}(typeof self !== "undefined" && self || typeof window !== "undefined" && window || this));<|MERGE_RESOLUTION|>--- conflicted
+++ resolved
@@ -826,7 +826,6 @@
 				break;
 			}
 
-<<<<<<< HEAD
                 try {
                     // get a string like 'F3' - the KEY corresponding tot he font + type combination.
                     key = fontmap[fontName][fontStyle];
@@ -1264,7 +1263,7 @@
 
                 if (typeof text === 'string') {
                     text = ESC(text);
-                } else if (text instanceof Array) {
+			} else if (Object.prototype.toString.call(text) === '[object Array]') {
                     // we don't want to destroy  original text array, so cloning it
                     var sa = text.concat(), da = [], len = sa.length;
                     // we do array.join('text that must not be PDFescaped")
@@ -1338,497 +1337,6 @@
                     curY = f2((pageHeight - y) * k);
                 }
                 //curY = f2((pageHeight - (y - this._runningPageHeight)) * k);
-=======
-			try {
-			 // get a string like 'F3' - the KEY corresponding tot he font + type combination.
-				key = fontmap[fontName][fontStyle];
-			} catch (e) {}
-
-			if (!key) {
-				//throw new Error("Unable to look up font label for font '" + fontName + "', '"
-					//+ fontStyle + "'. Refer to getFontList() for available fonts.");
-				key = fontmap['times'][fontStyle];
-				if (key == null){
-					key = fontmap['times']['normal'];
-				}
-			}
-			return key;
-		},
-		buildDocument = function() {
-
-			outToPages = false; // switches out() to content
-			objectNumber = 2;
-			content = [];
-			offsets = [];
-			additionalObjects = [];
-
-			// putHeader()
-			out('%PDF-' + pdfVersion);
-
-			putPages();
-
-			// Must happen after putPages
-			// Modifies current object Id
-			putAdditionalObjects();
-
-			putResources();
-
-			// Info
-			newObject();
-			out('<<');
-			putInfo();
-			out('>>');
-			out('endobj');
-
-			// Catalog
-			newObject();
-			out('<<');
-			putCatalog();
-			out('>>');
-			out('endobj');
-
-			// Cross-ref
-			var o = content_length, i, p = "0000000000";
-			out('xref');
-			out('0 ' + (objectNumber + 1));
-			out(p+' 65535 f ');
-			for (i = 1; i <= objectNumber; i++) {
-				var offset = offsets[i];
-				if (typeof offset === 'function'){
-					out((p + offsets[i]()).slice(-10) + ' 00000 n ');
-				}else{
-					out((p + offsets[i]).slice(-10) + ' 00000 n ');
-				}
-			}
-			// Trailer
-			out('trailer');
-			out('<<');
-			putTrailer();
-			out('>>');
-			out('startxref');
-			out(o);
-			out('%%EOF');
-
-			outToPages = true;
-
-			return content.join('\n');
-		},
-		getStyle = function(style) {
-			// see path-painting operators in PDF spec
-			var op = 'S'; // stroke
-			if (style === 'F') {
-				op = 'f'; // fill
-			} else if (style === 'FD' || style === 'DF') {
-				op = 'B'; // both
-			} else if (style === 'f' || style === 'f*' || style === 'B' || style === 'B*') {
-				/*
-				Allow direct use of these PDF path-painting operators:
-				- f	fill using nonzero winding number rule
-				- f*	fill using even-odd rule
-				- B	fill then stroke with fill using non-zero winding number rule
-				- B*	fill then stroke with fill using even-odd rule
-				*/
-				op = style;
-			}
-			return op;
-		},
-		getArrayBuffer = function() {
-			var data = buildDocument(), len = data.length,
-				ab = new ArrayBuffer(len), u8 = new Uint8Array(ab);
-
-			while(len--) u8[len] = data.charCodeAt(len);
-			return ab;
-		},
-		getBlob = function() {
-			return new Blob([getArrayBuffer()], { type : "application/pdf" });
-		},
-		/**
-		 * Generates the PDF document.
-		 *
-		 * If `type` argument is undefined, output is raw body of resulting PDF returned as a string.
-		 *
-		 * @param {String} type A string identifying one of the possible output types.
-		 * @param {Object} options An object providing some additional signalling to PDF generator.
-		 * @function
-		 * @returns {jsPDF}
-		 * @methodOf jsPDF#
-		 * @name output
-		 */
-		output = SAFE(function(type, options) {
-			var datauri = ('' + type).substr(0,6) === 'dataur'
-				? 'data:application/pdf;base64,'+btoa(buildDocument()):0;
-
-			switch (type) {
-				case undefined:
-					return buildDocument();
-				case 'save':
-					if (navigator.getUserMedia) {
-						if (global.URL === undefined
-						|| global.URL.createObjectURL === undefined) {
-							return API.output('dataurlnewwindow');
-						}
-					}
-					saveAs(getBlob(), options);
-					if(typeof saveAs.unload === 'function') {
-						if(global.setTimeout) {
-							setTimeout(saveAs.unload,911);
-						}
-					}
-					break;
-				case 'arraybuffer':
-					return getArrayBuffer();
-				case 'blob':
-					return getBlob();
-				case 'bloburi':
-				case 'bloburl':
-					// User is responsible of calling revokeObjectURL
-					return global.URL && global.URL.createObjectURL(getBlob()) || void 0;
-				case 'datauristring':
-				case 'dataurlstring':
-					return datauri;
-				case 'dataurlnewwindow':
-					var nW = global.open(datauri);
-					if (nW || typeof safari === "undefined") return nW;
-					/* pass through */
-				case 'datauri':
-				case 'dataurl':
-					return global.document.location.href = datauri;
-				default:
-					throw new Error('Output type "' + type + '" is not supported.');
-			}
-			// @TODO: Add different output options
-		});
-
-		switch (unit) {
-			case 'pt':  k = 1;                break;
-			case 'mm':  k = 72 / 25.4000508;  break;
-			case 'cm':  k = 72 / 2.54000508;  break;
-			case 'in':  k = 72;               break;
-			case 'px':  k = 96 / 72;          break;
-			case 'pc':  k = 12;               break;
-			case 'em':  k = 12;               break;
-			case 'ex':  k = 6;                break;
-			default:
-				throw ('Invalid unit: ' + unit);
-		}
-
-		//---------------------------------------
-		// Public API
-
-		/**
-		 * Object exposing internal API to plugins
-		 * @public
-		 */
-		API.internal = {
-			'pdfEscape' : pdfEscape,
-			'getStyle' : getStyle,
-			/**
-			 * Returns {FontObject} describing a particular font.
-			 * @public
-			 * @function
-			 * @param fontName {String} (Optional) Font's family name
-			 * @param fontStyle {String} (Optional) Font's style variation name (Example:"Italic")
-			 * @returns {FontObject}
-			 */
-			'getFont' : function() {
-				return fonts[getFont.apply(API, arguments)];
-			},
-			'getFontSize' : function() {
-				return activeFontSize;
-			},
-			'getLineHeight' : function() {
-				return activeFontSize * lineHeightProportion;
-			},
-			'write' : function(string1 /*, string2, string3, etc */) {
-				out(arguments.length === 1 ? string1 : Array.prototype.join.call(arguments, ' '));
-			},
-			'getCoordinateString' : function(value) {
-				return f2(value * k);
-			},
-			'getVerticalCoordinateString' : function(value) {
-				return f2((pageHeight - value) * k);
-			},
-			'collections' : {},
-			'newObject' : newObject,
-			'newAdditionalObject' : newAdditionalObject,
-			'newObjectDeferred' : newObjectDeferred,
-			'newObjectDeferredBegin' : newObjectDeferredBegin,
-			'putStream' : putStream,
-			'events' : events,
-			// ratio that you use in multiplication of a given "size" number to arrive to 'point'
-			// units of measurement.
-			// scaleFactor is set at initialization of the document and calculated against the stated
-			// default measurement units for the document.
-			// If default is "mm", k is the number that will turn number in 'mm' into 'points' number.
-			// through multiplication.
-			'scaleFactor' : k,
-			'pageSize' : {
-				get width() {
-					return pageWidth
-				},
-				get height() {
-					return pageHeight
-				}
-			},
-			'output' : function(type, options) {
-				return output(type, options);
-			},
-			'getNumberOfPages' : function() {
-				return pages.length - 1;
-			},
-			'pages' : pages,
-			'out' : out,
-			'f2' : f2,
-			'getPageInfo' : function(pageNumberOneBased){
-				var objId = (pageNumberOneBased - 1) * 2 + 3;
-				return {objId:objId, pageNumber:pageNumberOneBased, pageContext:pagesContext[pageNumberOneBased]};
-			},
-			'getCurrentPageInfo' : function(){
-				var objId = (currentPage - 1) * 2 + 3;
-				return {objId:objId, pageNumber:currentPage, pageContext:pagesContext[currentPage]};
-			}
-		};
-
-		/**
-		 * Adds (and transfers the focus to) new page to the PDF document.
-		 * @function
-		 * @returns {jsPDF}
-		 *
-		 * @methodOf jsPDF#
-		 * @name addPage
-		 */
-		API.addPage = function() {
-			_addPage.apply(this, arguments);
-			return this;
-		};
-		API.setPage = function() {
-			_setPage.apply(this, arguments);
-			return this;
-		};
-		API.insertPage = function(beforePage) {
-			this.addPage();
-			this.movePage(currentPage, beforePage);
-			return this;
-		};
-		API.movePage = function(targetPage, beforePage) {
-			if (targetPage > beforePage){
-				var tmpPages = pages[targetPage];
-				var tmpPagedim = pagedim[targetPage];
-				var tmpPagesContext = pagesContext[targetPage];
-				for (var i=targetPage; i>beforePage; i--){
-					pages[i] = pages[i-1];
-					pagedim[i] = pagedim[i-1];
-					pagesContext[i] = pagesContext[i-1];
-				}
-				pages[beforePage] = tmpPages;
-				pagedim[beforePage] = tmpPagedim;
-				pagesContext[beforePage] = tmpPagesContext;
-				this.setPage(beforePage);
-			}else if (targetPage < beforePage){
-				var tmpPages = pages[targetPage];
-				var tmpPagedim = pagedim[targetPage];
-				var tmpPagesContext = pagesContext[targetPage];
-				for (var i=targetPage; i<beforePage; i++){
-					pages[i] = pages[i+1];
-					pagedim[i] = pagedim[i+1];
-					pagesContext[i] = pagesContext[i+1];
-				}
-				pages[beforePage] = tmpPages;
-				pagedim[beforePage] = tmpPagedim;
-				pagesContext[beforePage] = tmpPagesContext;
-				this.setPage(beforePage);
-			}
-			return this;
-		};
-
-		API.deletePage = function() {
-			_deletePage.apply( this, arguments );
-			return this;
-		};
-		API.setDisplayMode = function(zoom, layout, pmode) {
-			zoomMode   = zoom;
-			layoutMode = layout;
-			pageMode   = pmode;
-			return this;
-		},
-
-		/**
-		 * Adds text to page. Supports adding multiline text when 'text' argument is an Array of Strings.
-		 *
-		 * @function
-		 * @param {String|Array} text String or array of strings to be added to the page. Each line is shifted one line down per font, spacing settings declared before this call.
-		 * @param {Number} x Coordinate (in units declared at inception of PDF document) against left edge of the page
-		 * @param {Number} y Coordinate (in units declared at inception of PDF document) against upper edge of the page
-		 * @param {Object} flags Collection of settings signalling how the text must be encoded. Defaults are sane. If you think you want to pass some flags, you likely can read the source.
-		 * @returns {jsPDF}
-		 * @methodOf jsPDF#
-		 * @name text
-		 */
-		API.text = function(text, x, y, flags, angle, align) {
-			/**
-			 * Inserts something like this into PDF
-			 *   BT
-			 *    /F1 16 Tf  % Font name + size
-			 *    16 TL % How many units down for next line in multiline text
-			 *    0 g % color
-			 *    28.35 813.54 Td % position
-			 *    (line one) Tj
-			 *    T* (line two) Tj
-			 *    T* (line three) Tj
-			 *   ET
-			 */
-			function ESC(s) {
-				s = s.split("\t").join(Array(options.TabLen||9).join(" "));
-				return pdfEscape(s, flags);
-			}
-
-			// Pre-August-2012 the order of arguments was function(x, y, text, flags)
-			// in effort to make all calls have similar signature like
-			//   function(data, coordinates... , miscellaneous)
-			// this method had its args flipped.
-			// code below allows backward compatibility with old arg order.
-			if (typeof text === 'number') {
-				tmp = y;
-				y = x;
-				x = text;
-				text = tmp;
-			}
-
-			// If there are any newlines in text, we assume
-			// the user wanted to print multiple lines, so break the
-			// text up into an array.  If the text is already an array,
-			// we assume the user knows what they are doing.
-			// Convert text into an array anyway to simplify
-			// later code.
-			if (typeof text === 'string') {
-				if(text.match(/[\n\r]/)) {
-					text = text.split( /\r\n|\r|\n/g);
-				} else {
-					text = [text];
-				}
-			}
-			if (typeof angle === 'string') {
-				align = angle;
-				angle = null;
-			}
-			if (typeof flags === 'string') {
-				align = flags;
-				flags = null;
-			}
-			if (typeof flags === 'number') {
-				angle = flags;
-				flags = null;
-			}
-			var xtra = '',mode = 'Td', todo;
-			if (angle) {
-				angle *= (Math.PI / 180);
-				var c = Math.cos(angle),
-				s = Math.sin(angle);
-				xtra = [f2(c), f2(s), f2(s * -1), f2(c), ''].join(" ");
-				mode = 'Tm';
-			}
-			flags = flags || {};
-			if (!('noBOM' in flags))
-				flags.noBOM = true;
-			if (!('autoencode' in flags))
-				flags.autoencode = true;
-
-			var strokeOption = '';
-			var pageContext = this.internal.getCurrentPageInfo().pageContext;
-			if (true === flags.stroke){
-				if (pageContext.lastTextWasStroke !== true){
-					strokeOption = '1 Tr\n';
-					pageContext.lastTextWasStroke = true;
-				}
-			}
-			else{
-				if (pageContext.lastTextWasStroke){
-					strokeOption = '0 Tr\n';
-				}
-				pageContext.lastTextWasStroke = false;
-			}
-
-			if (typeof this._runningPageHeight === 'undefined'){
-				this._runningPageHeight = 0;
-			}
-
-			if (typeof text === 'string') {
-				text = ESC(text);
-			} else if (Object.prototype.toString.call(text) === '[object Array]') {
-				// we don't want to destroy  original text array, so cloning it
-				var sa = text.concat(), da = [], len = sa.length;
-				// we do array.join('text that must not be PDFescaped")
-				// thus, pdfEscape each component separately
-				while (len--) {
-					da.push(ESC(sa.shift()));
-				}
-				var linesLeft = Math.ceil((pageHeight - y - this._runningPageHeight) * k / (activeFontSize * lineHeightProportion));
-				if (0 <= linesLeft && linesLeft < da.length + 1) {
-					//todo = da.splice(linesLeft-1);
-				}
-
-				if( align ) {
-					var left,
-						prevX,
-						maxLineLength,
-						leading =  activeFontSize * lineHeightProportion,
-						lineWidths = text.map( function( v ) {
-							return this.getStringUnitWidth( v ) * activeFontSize / k;
-						}, this );
-					maxLineLength = Math.max.apply( Math, lineWidths );
-					// The first line uses the "main" Td setting,
-					// and the subsequent lines are offset by the
-					// previous line's x coordinate.
-					if( align === "center" ) {
-						// The passed in x coordinate defines
-						// the center point.
-						left = x - maxLineLength / 2;
-						x -= lineWidths[0] / 2;
-					} else if ( align === "right" ) {
-						// The passed in x coordinate defines the
-						// rightmost point of the text.
-						left = x - maxLineLength;
-						x -= lineWidths[0];
-					} else {
-						throw new Error('Unrecognized alignment option, use "center" or "right".');
-					}
-					prevX = x;
-					text = da[0] + ") Tj\n";
-					for ( i = 1, len = da.length ; i < len; i++ ) {
-						var delta = maxLineLength - lineWidths[i];
-						if( align === "center" ) delta /= 2;
-						// T* = x-offset leading Td ( text )
-						text += ( ( left - prevX ) + delta ) + " -" + leading + " Td (" + da[i];
-						prevX = left + delta;
-						if( i < len - 1 ) {
-							text += ") Tj\n";
-						}
-					}
-				} else {
-					text = da.join(") Tj\nT* (");
-				}
-			} else {
-				throw new Error('Type of text must be string or Array. "' + text + '" is not recognized.');
-			}
-			// Using "'" ("go next line and render text" mark) would save space but would complicate our rendering code, templates
-
-			// BT .. ET does NOT have default settings for Tf. You must state that explicitely every time for BT .. ET
-			// if you want text transformation matrix (+ multiline) to work reliably (which reads sizes of things from font declarations)
-			// Thus, there is NO useful, *reliable* concept of "default" font for a page.
-			// The fact that "default" (reuse font used before) font worked before in basic cases is an accident
-			// - readers dealing smartly with brokenness of jsPDF's markup.
-
-			var curY;
-
-			if (todo){
-				//this.addPage();
-				//this._runningPageHeight += y -  (activeFontSize * 1.7 / k);
-				//curY = f2(pageHeight - activeFontSize * 1.7 /k);
-			}else{
-				curY = f2((pageHeight - y) * k);
-			}
-			//curY = f2((pageHeight - (y - this._runningPageHeight)) * k);
->>>>>>> dfb5c85d
 
 //			if (curY < 0){
 //				console.log('auto page break');
