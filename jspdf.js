--- conflicted
+++ resolved
@@ -237,7 +237,6 @@
       /////////////////////
       // Private functions
       /////////////////////
-<<<<<<< HEAD
       generateColorString = function (options) {
         var color;
 
@@ -338,7 +337,7 @@
         }
         return color;
       },
-=======
+
         
       convertDateToPDFDate = function (parmDate) {
           var padd2 = function(number) {
@@ -399,8 +398,6 @@
         }
         return result;
       },
-      
->>>>>>> 10b7b66c
       f2 = function(number) {
         return number.toFixed(2); // Ie, %.2f
       },
