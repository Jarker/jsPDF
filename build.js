'use strict'

var fs = require('fs')
var rollup = require('rollup')
var uglify = require('uglify-js')
var babel = require('rollup-plugin-babel')
var execSync = require('child_process').execSync

bundle({
  minified: 'dist/jspdf.min.js',
  debug: 'dist/jspdf.debug.js'
})

<<<<<<< HEAD
=======
// Monkey patching adler32 and filesaver
function monkeyPatch() {
  return {
    transform: (code, id) => {
      var file = id.split('/').pop()

      if (file === 'adler32cs.js') {
        // Make library assign itself to the jsPDF instance instead
        // of window to avoid polluting global scope  
        code = code.replace(/this, function/g, 'jsPDF, function')

        // Remove call to require('buffer') since it is not used and
        // might import a large arbitrary buffer library if a user is
        // using a commonjs module bundler
        code = code.replace(/require\('buffer'\)/g, '{}')
      }

      // Only one define call per module is allowed by requirejs so
      // we have to remove calls that other libraries make
      if (file === 'adler32cs.js') {
        code = code.replace(/typeof define/g, '0')
      } else if (file === 'FileSaver.js') {
        code = code.replace(/define !== null\) && \(define.amd != null/g, '0')
      } else if (file === 'html2canvas.js') {
        code = code.replace(/&&\s+define.amd/g, '&& define.amd && false')
      }

      return code
    }
  }
}
>>>>>>> ccab39af

// Rollup removes local variables unless used within a module.
// This plugin makes sure specified local variables are preserved
// and kept local. This plugin wouldn't be necessary if es2015
// modules would be used.
function rawjs(opts) {
  opts = opts || {}
  return {
    transform: (code, id) => {
      var variable = opts[id.split('/').pop()]
      if (!variable) return code

      var keepStr = '/*rollup-keeper-start*/window.tmp=' + variable +
        ';/*rollup-keeper-end*/'
      return code + keepStr
    },
    transformBundle: (code) => {
      for (var file in opts) {
        var r = new RegExp(opts[file] + '\\$\\d+', 'g')
        code = code.replace(r, opts[file])
      }
      var re = /\/\*rollup-keeper-start\*\/.*\/\*rollup-keeper-end\*\//g
      return code.replace(re, '')
    }
  }
}

function bundle(paths) {
  rollup.rollup({
    input: './main.js',
    context: 'window',
    plugins: [
      rawjs({
        'jspdf.js': 'jsPDF',
        'filesaver.tmp.js': 'saveAs',
        'deflate.js': 'Deflater',
        'zlib.js': 'FlateStream',
        'css_colors.js': 'CssColors',
        'html2pdf.js': 'html2pdf'
      }),
      babel({
        presets: ['es2015-rollup'],
        exclude: ['node_modules/**', 'libs/**']
      })
    ]
  }).then((bundle) => {
    return bundle.generate({
      format: 'umd',
      name: 'jsPDF'
    })
  }).then(output => {
    let code = output.code
    code = code.replace(
      /Permission\s+is\s+hereby\s+granted[\S\s]+?IN\s+THE\s+SOFTWARE\./,
      'Licensed under the MIT License'
    )
    code = code.replace(
      /Permission\s+is\s+hereby\s+granted[\S\s]+?IN\s+THE\s+SOFTWARE\./g,
      ''
    )
    fs.writeFileSync(paths.debug, renew(code))

    var minified = uglify.minify(code, {
      output: {
        comments: /@preserve|@license|copyright/i
      }
    })
    fs.writeFileSync(paths.minified, renew(minified.code))
  }).catch((err) => {
    console.error(err)
  })
}

function renew(code) {
  var date = new Date().toISOString()
  var version = require('./package.json').version
  var whoami = execSync('whoami').toString().trim()
  var commit = execSync('git rev-parse --short=10 HEAD').toString().trim()
  code = code.replace(/\$\{versionID\}/g, version)
  code = code.replace(/\$\{builtOn\}/g, date)
  code = code.replace('${commitID}', commit)
  code = code.replace(/1\.0\.0-trunk/, version + ' ' + date + ':' + whoami)

  return code
}<|MERGE_RESOLUTION|>--- conflicted
+++ resolved
@@ -10,31 +10,15 @@
   minified: 'dist/jspdf.min.js',
   debug: 'dist/jspdf.debug.js'
 })
-
-<<<<<<< HEAD
-=======
 // Monkey patching adler32 and filesaver
 function monkeyPatch() {
   return {
     transform: (code, id) => {
       var file = id.split('/').pop()
 
-      if (file === 'adler32cs.js') {
-        // Make library assign itself to the jsPDF instance instead
-        // of window to avoid polluting global scope  
-        code = code.replace(/this, function/g, 'jsPDF, function')
-
-        // Remove call to require('buffer') since it is not used and
-        // might import a large arbitrary buffer library if a user is
-        // using a commonjs module bundler
-        code = code.replace(/require\('buffer'\)/g, '{}')
-      }
-
       // Only one define call per module is allowed by requirejs so
       // we have to remove calls that other libraries make
-      if (file === 'adler32cs.js') {
-        code = code.replace(/typeof define/g, '0')
-      } else if (file === 'FileSaver.js') {
+      if (file === 'FileSaver.js') {
         code = code.replace(/define !== null\) && \(define.amd != null/g, '0')
       } else if (file === 'html2canvas.js') {
         code = code.replace(/&&\s+define.amd/g, '&& define.amd && false')
@@ -44,7 +28,6 @@
     }
   }
 }
->>>>>>> ccab39af
 
 // Rollup removes local variables unless used within a module.
 // This plugin makes sure specified local variables are preserved
