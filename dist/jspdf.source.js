--- conflicted
+++ resolved
@@ -1,8 +1,4 @@
-<<<<<<< HEAD
-/** @preserve jsPDF 0.9.0rc2 ( 2013-08-06T14:54 commit ID 7ca766ff8f49a839d86faccebf95a1267bb8afcc )
-=======
-/** @preserve jsPDF 0.9.0rc2 ( 2013-08-06T13:32 commit ID e3938214f1ad4a4ab0009b7230531d255f20bdc5 )
->>>>>>> 7ca766ff
+/** @preserve jsPDF 0.9.0rc2 ( 2013-08-06T15:00 commit ID 278e5422ec06bbb31055b2243a1465d280a1199e )
 Copyright (c) 2010-2012 James Hall, james@snapshotmedia.co.uk, https://github.com/MrRio/jsPDF
 Copyright (c) 2012 Willow Systems Corporation, willow-systems.com
 MIT license.
@@ -3747,14 +3743,6 @@
         } else {
             this.rect(x, y, w, h);
         }
-<<<<<<< HEAD
-=======
-        if (this.printingHeaderRow) {
-            this.rect(x, y, w, h, 'F');
-        } else {
-            this.rect(x, y, w, h);
-        }
->>>>>>> 7ca766ff
         this.text(txt, x + padding, y + this.internal.getLineHeight());
         setLastCellPosition(x, y, w, h, ln);
         return this;
@@ -3919,11 +3907,7 @@
             // Construct the header row
             for (i = 0, ln = headerNames.length; i < ln; i += 1) {
                 header = headerNames[i];
-<<<<<<< HEAD
                 tableHeaderConfigs.push([margin, margin, columnWidths[header], lineHeight, String(headerPrompts.length ? headerPrompts[i] : header)]);
-=======
-                tableHeaderConfigs.push([10, 10, columnWidths[header], lineHeight, String(headerPrompts.length ? headerPrompts[i] : header)]);
->>>>>>> 7ca766ff
             }
 
             // Store the table header config
@@ -3941,11 +3925,7 @@
             
             for (j = 0, jln = headerNames.length; j < jln; j += 1) {
                 header = headerNames[j];
-<<<<<<< HEAD
                 this.cell(margin, margin, columnWidths[header], lineHeight, model[header], i + 2);
-=======
-                this.cell(10, 10, columnWidths[header], lineHeight, model[header], i + 2);
->>>>>>> 7ca766ff
             }
         }
 
@@ -3953,17 +3933,10 @@
     };
     
     /**
-<<<<<<< HEAD
      * Calculate the height for containing the highest column
      * @param {String[]} headerNames is the header, used as keys to the data
      * @param {Integer[]} columnWidths is size of each column
      * @param {Object[]} model is the line of data we want to calculate the height of
-=======
-     * Store the config for outputting a table header
-     * @param {Object[]} config
-     * An array of cell configs that would define a header row: Each config matches the config used by jsPDFAPI.cell
-     * except the ln parameter is excluded
->>>>>>> 7ca766ff
      */
     jsPDFAPI.calculateLineHeight = function (headerNames, columnWidths, model) {
         var header, lineHeight = 0;
