// Karma configuration
'use strict'
module.exports = (config) => {
  config.set({

    // base path that will be used to resolve all patterns (eg. files, exclude)
    basePath: '',

    // frameworks to use
    // available frameworks: https://npmjs.org/browse/keyword/karma-adapter
    frameworks: ['jasmine'],

    // list of files / patterns to load in the browser
    files: [
      'node_modules/adler32cs/adler32cs.js',
      'libs/deflate.js',
      'libs/html2canvas/dist/html2canvas.js',
      'jspdf.js',
      'plugins/acroform.js',
      'plugins/annotations.js',
      'plugins/split_text_to_size.js',
      'plugins/standard_fonts_metrics.js',
      'plugins/autoprint.js',
      'plugins/addhtml.js',
      'plugins/addimage.js',
<<<<<<< HEAD
      'plugins/customfonts.js',
      'plugins/vfs.js',
=======
      'plugins/viewerpreferences.js',
>>>>>>> 56b80f9b

      'tests/utils/compare.js',
      {
        pattern: 'tests/**/*.spec.js',
        included: true
      }, {
        pattern: 'tests/**/reference/*.pdf',
        included: false,
        served: true
      }
    ],

    // list of files to exclude
    exclude: [],

    // preprocess matching files before serving them to the browser
    // available preprocessors: https://npmjs.org/browse/keyword/karma-preprocessor
    preprocessors: {
      'jspdf.js': 'coverage',
      'plugins/*.js': 'coverage',
      'tests/!(acroform)*/*.js': 'babel'
    },

    // test results reporter to use
    // possible values: 'dots', 'progress'
    // available reporters: https://npmjs.org/browse/keyword/karma-reporter
    reporters: ['mocha', 'coverage'],

    // web server port
    port: 9876,

    // enable / disable colors in the output (reporters and logs)
    colors: true,

    // level of logging
    // possible values: config.LOG_DISABLE || config.LOG_ERROR || config.LOG_WARN || config.LOG_INFO || config.LOG_DEBUG
    logLevel: config.LOG_INFO,

    // enable / disable watching file and executing tests whenever any file changes
    autoWatch: true,

    // start these browsers
    // available browser launchers: https://npmjs.org/browse/keyword/karma-launcher
    browsers: ['Chrome', 'Firefox'],

    // Continuous Integration mode
    // if true, Karma captures browsers, runs the tests and exits
    singleRun: false,

    // Concurrency level
    // how many browser should be started simultaneous
    concurrency: Infinity,

    coverageReporter: {
      reporters: [
        {
          type: 'lcov',
          dir: 'coverage/'
        },
        {
          type: 'text'
        }
      ]
    },
    babelPreprocessor: {
      options: {
        presets: ['es2015'],
        sourceMap: 'inline'
      }
    }

  })
}<|MERGE_RESOLUTION|>--- conflicted
+++ resolved
@@ -23,13 +23,9 @@
       'plugins/autoprint.js',
       'plugins/addhtml.js',
       'plugins/addimage.js',
-<<<<<<< HEAD
       'plugins/customfonts.js',
       'plugins/vfs.js',
-=======
       'plugins/viewerpreferences.js',
->>>>>>> 56b80f9b
-
       'tests/utils/compare.js',
       {
         pattern: 'tests/**/*.spec.js',
