{
  "name": "jspdf",
  "version": "1.5.3",
  "homepage": "https://github.com/mrrio/jspdf",
  "description": "PDF Document creation from JavaScript",
  "main": "dist/jspdf.min.js",
  "bugs": {
    "url": "https://github.com/MrRio/jsPDF/issues"
  },
  "files": [
    "dist/jspdf.debug.js",
    "dist/jspdf.min.js",
    "dist/jspdf.node.debug.js",
    "dist/jspdf.node.min.js",
    "README.md"
  ],
  "keywords": [
    "pdf"
  ],
  "license": "MIT",
  "repository": {
    "type": "git",
    "url": "https://github.com/MrRio/jsPDF.git"
  },
  "dependencies": {
    "canvg": "1.5.3",
    "file-saver": "eligrey/FileSaver.js#1.3.8",
    "html2canvas": "1.0.0-alpha.12",
    "omggif": "1.0.7",
    "promise-polyfill": "8.1.0",
    "stackblur-canvas": "2.2.0"
  },
  "devDependencies": {
    "@babel/core": "^7.2.2",
    "@babel/plugin-external-helpers": "7.2.0",
    "@babel/preset-env": "^7.2.0",
    "babel-plugin-rewire-exports": "1.0.1",
    "codeclimate-test-reporter": "0.5.1",
    "diff": "3.5.0",
    "docdash": "1.0.2",
    "folder-delete": "1.0.3",
    "gulp-babel": "^8.0.0",
    "jasmine-core": "3.3.0",
    "jasmine-expect": "^4.0.0",
    "jasmine-matchers": "^0.2.3",
    "js-yaml": "3.12.1",
    "jsdoc": "3.5.5",
    "karma": "3.1.4",
    "karma-babel-preprocessor": "^8.0.0-beta.0",
    "karma-chrome-launcher": "2.2.0",
    "karma-coverage": "1.1.2",
    "karma-firefox-launcher": "1.1.0",
    "karma-ie-launcher": "1.0.0",
    "karma-jasmine": "^2.0.0",
    "karma-jasmine-matchers": "^3.8.3",
    "karma-mocha-reporter": "2.2.5",
    "karma-sauce-launcher": "1.2.0",
    "karma-verbose-reporter": "0.0.6",
    "local-web-server": "2.6.1",
    "markdown": "0.5.0",
<<<<<<< HEAD
    "rollup": "1.0.0",
    "rollup-plugin-babel": "4.1.0",
=======
    "rollup": "0.68.2",
    "rollup-plugin-babel": "4.2.0",
>>>>>>> ff319c33
    "rollup-plugin-node-resolve": "3.4.0",
    "uglify-js": "3.4.9"
  },
  "scripts": {
    "start": "ws",
    "build": "npm install && node build.js && node build.js type=node",
    "version": "npm run build && git add -A dist",
    "test": "./node_modules/.bin/karma start saucelabs.karma.conf.js --single-run --verbose && for a in coverage/*; do codeclimate-test-reporter < \"$a/lcov.info\"; break; done",
    "test-local": "./node_modules/.bin/karma start karma.conf.js",
    "test-training": "node tests/utils/reference-server.js",
    "delete-docs": "node deletedocs.js",
    "generate-docs": "./node_modules/.bin/jsdoc -c jsdoc.json --readme README.md"
  }
}<|MERGE_RESOLUTION|>--- conflicted
+++ resolved
@@ -58,13 +58,8 @@
     "karma-verbose-reporter": "0.0.6",
     "local-web-server": "2.6.1",
     "markdown": "0.5.0",
-<<<<<<< HEAD
     "rollup": "1.0.0",
-    "rollup-plugin-babel": "4.1.0",
-=======
-    "rollup": "0.68.2",
     "rollup-plugin-babel": "4.2.0",
->>>>>>> ff319c33
     "rollup-plugin-node-resolve": "3.4.0",
     "uglify-js": "3.4.9"
   },
