/** @preserve
 * jsPDF split_text_to_size plugin - MIT license.
 * Copyright (c) 2012 Willow Systems Corporation, willow-systems.com
 *               2014 Diego Casorran, https://github.com/diegocr
 */
/**
 * Permission is hereby granted, free of charge, to any person obtaining
 * a copy of this software and associated documentation files (the
 * "Software"), to deal in the Software without restriction, including
 * without limitation the rights to use, copy, modify, merge, publish,
 * distribute, sublicense, and/or sell copies of the Software, and to
 * permit persons to whom the Software is furnished to do so, subject to
 * the following conditions:
 *
 * The above copyright notice and this permission notice shall be
 * included in all copies or substantial portions of the Software.
 *
 * THE SOFTWARE IS PROVIDED "AS IS", WITHOUT WARRANTY OF ANY KIND,
 * EXPRESS OR IMPLIED, INCLUDING BUT NOT LIMITED TO THE WARRANTIES OF
 * MERCHANTABILITY, FITNESS FOR A PARTICULAR PURPOSE AND
 * NONINFRINGEMENT. IN NO EVENT SHALL THE AUTHORS OR COPYRIGHT HOLDERS BE
 * LIABLE FOR ANY CLAIM, DAMAGES OR OTHER LIABILITY, WHETHER IN AN ACTION
 * OF CONTRACT, TORT OR OTHERWISE, ARISING FROM, OUT OF OR IN CONNECTION
 * WITH THE SOFTWARE OR THE USE OR OTHER DEALINGS IN THE SOFTWARE.
 * ====================================================================
 */

;
(function (API) {
	'use strict'

<<<<<<< HEAD
	/**
	Returns an array of length matching length of the 'word' string, with each
	cell ocupied by the width of the char in that position.
=======
/**
Returns an array of length matching length of the 'word' string, with each
cell occupied by the width of the char in that position.

@function
@param word {String}
@param widths {Object}
@param kerning {Object}
@returns {Array}
*/
var getCharWidthsArray = API.getCharWidthsArray = function(text, options){

	if (!options) {
		options = {}
	}
>>>>>>> 56b80f9b

	@function
	@param word {String}
	@param widths {Object}
	@param kerning {Object}
	@returns {Array}
	*/
	var getCharWidthsArray = API.getCharWidthsArray = function (text, options) {

		if (!options) {
			options = {}
		}

		var l = text.length;
		var output = [];
		var i;

		if (!!options.font) {
			var fontSize = options.fontSize;
			var charSpace = options.charSpace;
			for (i = 0; i < l; i++) {
				output.push(options.font.widthOfString(text[i], fontSize, charSpace) / fontSize)
			}
			return output;
		}

		var widths = options.widths ? options.widths : this.internal.getFont().metadata.Unicode.widths,
			widthsFractionOf = widths.fof ? widths.fof : 1,
			kerning = options.kerning ? options.kerning : this.internal.getFont().metadata.Unicode.kerning,
			kerningFractionOf = kerning.fof ? kerning.fof : 1

		// console.log("widths, kergnings", widths, kerning)

		var char_code = 0;
		var prior_char_code = 0; // for kerning
		var default_char_width = widths[0] || widthsFractionOf;


		for (i = 0, l = text.length; i < l; i++) {
			char_code = text.charCodeAt(i)
			output.push(
				(widths[char_code] || default_char_width) / widthsFractionOf +
				(kerning[char_code] && kerning[char_code][prior_char_code] || 0) / kerningFractionOf
			)
			prior_char_code = char_code
		}

		return output
	}
	var getArraySum = function (array) {
		var i = array.length,
			output = 0
		while (i) {;
			i--;
			output += array[i]
		}
		return output
	}
	/**
	Returns a widths of string in a given font, if the font size is set as 1 point.

	In other words, this is "proportional" value. For 1 unit of font size, the length
	of the string will be that much.

	Multiply by font size to get actual width in *points*
	Then divide by 72 to get inches or divide by (72/25.6) to get 'mm' etc.

	@public
	@function
	@param
	@returns {Type}
	*/
	var getStringUnitWidth = API.getStringUnitWidth = function (text, options) {
		return getArraySum(getCharWidthsArray.call(this, text, options))
	}

	/**
	returns array of lines
	*/
	var splitLongWord = function (word, widths_array, firstLineMaxLen, maxLen) {
		var answer = []

		// 1st, chop off the piece that can fit on the hanging line.
		var i = 0,
			l = word.length,
			workingLen = 0
		while (i !== l && workingLen + widths_array[i] < firstLineMaxLen) {
			workingLen += widths_array[i];
			i++;
		}
		// this is first line.
		answer.push(word.slice(0, i))

		// 2nd. Split the rest into maxLen pieces.
		var startOfLine = i
		workingLen = 0
		while (i !== l) {
			if (workingLen + widths_array[i] > maxLen) {
				answer.push(word.slice(startOfLine, i))
				workingLen = 0
				startOfLine = i
			}
			workingLen += widths_array[i];
			i++;
		}
		if (startOfLine !== i) {
			answer.push(word.slice(startOfLine, i))
		}

		return answer
	}

	// Note, all sizing inputs for this function must be in "font measurement units"
	// By default, for PDF, it's "point".
	var splitParagraphIntoLines = function (text, maxlen, options) {
		// at this time works only on Western scripts, ones with space char
		// separating the words. Feel free to expand.

		if (!options) {
			options = {}
		}

		var line = [],
			lines = [line],
			line_length = options.textIndent || 0,
			separator_length = 0,
			current_word_length = 0,
			word, widths_array, words = text.split(' '),
			spaceCharWidth = getCharWidthsArray(' ', options)[0],
			i, l, tmp, lineIndent

		if (options.lineIndent === -1) {
			lineIndent = words[0].length + 2;
		} else {
			lineIndent = options.lineIndent || 0;
		}
		if (lineIndent) {
			var pad = Array(lineIndent).join(" "),
				wrds = [];
			words.map(function (wrd) {
				wrd = wrd.split(/\s*\n/);
				if (wrd.length > 1) {
					wrds = wrds.concat(wrd.map(function (wrd, idx) {
						return (idx && wrd.length ? "\n" : "") + wrd;
					}));
				} else {
					wrds.push(wrd[0]);
				}
			});
			words = wrds;
			lineIndent = getStringUnitWidth(pad, options);
		}

		for (i = 0, l = words.length; i < l; i++) {
			var force = 0;

			word = words[i]
			if (lineIndent && word[0] == "\n") {
				word = word.substr(1);
				force = 1;
			}
			widths_array = getCharWidthsArray(word, options)
			current_word_length = getArraySum(widths_array)

			if (line_length + separator_length + current_word_length > maxlen || force) {
				if (current_word_length > maxlen) {
					// this happens when you have space-less long URLs for example.
					// we just chop these to size. We do NOT insert hiphens
					tmp = splitLongWord(word, widths_array, maxlen - (line_length + separator_length), maxlen)
					// first line we add to existing line object
					line.push(tmp.shift()) // it's ok to have extra space indicator there
					// last line we make into new line object
					line = [tmp.pop()]
					// lines in the middle we apped to lines object as whole lines
					while (tmp.length) {
						lines.push([tmp.shift()]) // single fragment occupies whole line
					}
					current_word_length = getArraySum(widths_array.slice(word.length - line[0].length))
				} else {
					// just put it on a new line
					line = [word]
				}

				// now we attach new line to lines
				lines.push(line)
				line_length = current_word_length + lineIndent
				separator_length = spaceCharWidth

			} else {
				line.push(word)

				line_length += separator_length + current_word_length
				separator_length = spaceCharWidth
			}
		}

		if (lineIndent) {
			var postProcess = function (ln, idx) {
				return (idx ? pad : '') + ln.join(" ");
			};
		} else {
			var postProcess = function (ln) {
				return ln.join(" ")
			};
		}

		return lines.map(postProcess);
	}

	/**
	Splits a given string into an array of strings. Uses 'size' value
	(in measurement units declared as default for the jsPDF instance)
	and the font's "widths" and "Kerning" tables, where available, to
	determine display length of a given string for a given font.

	We use character's 100% of unit size (height) as width when Width
	table or other default width is not available.

	@public
	@function
	@param text {String} Unencoded, regular JavaScript (Unicode, UTF-16 / UCS-2) string.
	@param size {Number} Nominal number, measured in units default to this instance of jsPDF.
	@param options {Object} Optional flags needed for chopper to do the right thing.
	@returns {Array} with strings chopped to size.
	*/
	API.splitTextToSize = function (text, maxlen, options) {
		'use strict'

		if (!options) {
			options = {}
		}

		var fsize = options.fontSize || this.internal.getFontSize(),
			newOptions = (function (options) {
				var widths = {
						0: 1
					},
					kerning = {}

				if (!options.widths || !options.kerning) {
					var f = this.internal.getFont(options.fontName, options.fontStyle),
						encoding = 'Unicode'
					// NOT UTF8, NOT UTF16BE/LE, NOT UCS2BE/LE
					// Actual JavaScript-native String's 16bit char codes used.
					// no multi-byte logic here

					if (f.metadata[encoding]) {
						return {
							widths: f.metadata[encoding].widths || widths,
							kerning: f.metadata[encoding].kerning || kerning
						}
					} else {
						return {
							font: f.metadata,
							fontSize: this.internal.getFontSize(),
							charSpace: this.internal.getCharSpace()
						}
					}
				} else {
					return {
						widths: options.widths,
						kerning: options.kerning
					}
				}

				// then use default values
				return {
					widths: widths,
					kerning: kerning
				}
			}).call(this, options)

		// first we split on end-of-line chars
		var paragraphs
		if (Array.isArray(text)) {
			paragraphs = text;
		} else {
			paragraphs = text.split(/\r?\n/);
		}

		// now we convert size (max length of line) into "font size units"
		// at present time, the "font size unit" is always 'point'
		// 'proportional' means, "in proportion to font size"
		var fontUnit_maxLen = 1.0 * this.internal.scaleFactor * maxlen / fsize
		// at this time, fsize is always in "points" regardless of the default measurement unit of the doc.
		// this may change in the future?
		// until then, proportional_maxlen is likely to be in 'points'

		// If first line is to be indented (shorter or longer) than maxLen
		// we indicate that by using CSS-style "text-indent" option.
		// here it's in font units too (which is likely 'points')
		// it can be negative (which makes the first line longer than maxLen)
		newOptions.textIndent = options.textIndent ?
			options.textIndent * 1.0 * this.internal.scaleFactor / fsize :
			0
		newOptions.lineIndent = options.lineIndent;

		var i, l, output = []
		for (i = 0, l = paragraphs.length; i < l; i++) {
			output = output.concat(
				splitParagraphIntoLines(
					paragraphs[i], fontUnit_maxLen, newOptions
				)
			)
		}

		return output
	}

})(jsPDF.API);<|MERGE_RESOLUTION|>--- conflicted
+++ resolved
@@ -29,34 +29,22 @@
 (function (API) {
 	'use strict'
 
-<<<<<<< HEAD
-	/**
-	Returns an array of length matching length of the 'word' string, with each
-	cell ocupied by the width of the char in that position.
-=======
 /**
-Returns an array of length matching length of the 'word' string, with each
-cell occupied by the width of the char in that position.
-
-@function
-@param word {String}
-@param widths {Object}
-@param kerning {Object}
-@returns {Array}
-*/
+ * Returns an array of length matching length of the 'word' string, with each
+ * cell occupied by the width of the char in that position.
+ * 
+ * @function
+ * @param word {String}
+ * @param widths {Object}
+ * @param kerning {Object}
+ * @returns {Array}
+ */
 var getCharWidthsArray = API.getCharWidthsArray = function(text, options){
 
 	if (!options) {
 		options = {}
 	}
->>>>>>> 56b80f9b
-
-	@function
-	@param word {String}
-	@param widths {Object}
-	@param kerning {Object}
-	@returns {Array}
-	*/
+  
 	var getCharWidthsArray = API.getCharWidthsArray = function (text, options) {
 
 		if (!options) {
