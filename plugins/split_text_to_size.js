--- conflicted
+++ resolved
@@ -179,18 +179,10 @@
 				} else {
 					wrds.push(wrd[0]);
 				}
-<<<<<<< HEAD
-				current_word_length = getArraySum( widths_array.slice(word.length - (line[0] ? line[0].length : 0)) )
-			} else {
-				// just put it on a new line
-				line = [word]
-			}
-=======
 			});
 			words = wrds;
 			lineIndent = getStringUnitWidth(pad, options);
 		}
->>>>>>> 9c318df9
 
 		for (i = 0, l = words.length; i < l; i++) {
 			var force = 0;
@@ -216,7 +208,7 @@
 					while (tmp.length) {
 						lines.push([tmp.shift()]) // single fragment occupies whole line
 					}
-					current_word_length = getArraySum(widths_array.slice(word.length - line[0].length))
+					current_word_length = getArraySum(widths_array.slice(word.length - (line[0] ? line[0].length : 0)))
 				} else {
 					// just put it on a new line
 					line = [word]
