--- conflicted
+++ resolved
@@ -459,16 +459,16 @@
 	 * Convert the Buffer to a Binary String
 	 */
 	jsPDFAPI.arrayBufferToBinaryString = function(buffer) {
-<<<<<<< HEAD
-		if('TextDecoder' in window){
-			var encoding = 'ascii';
-			var decoder = new TextDecoder(encoding);
+    
+		if(typeof window === "object" && typeof window.TextDecoder === "function"){
+			var decoder = new TextDecoder('ascii');
 			// test if the encoding is supported first
-			if (decoder.encoding === encoding) {
+			if (decoder.encoding === 'ascii') {
 				return decoder.decode(buffer);
-			}
-=======
-		if (typeof(window.atob) === "function") {
+			}	
+    }
+    
+    if (typeof(atob) === "function") {
 			return atob(this.arrayBufferToBase64(buffer));
 		} else {
 			var data = (this.isArrayBuffer(buffer)) ? buffer : new Uint8Array(buffer);
@@ -479,7 +479,6 @@
 				binary_string += String.fromCharCode.apply(null, data.slice(i*chunkSizeForSlice, i*chunkSizeForSlice+chunkSizeForSlice));
 			}
 			return binary_string;
->>>>>>> aaae2fad
 		}
 	};
 
