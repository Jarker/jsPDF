/**
 * jsPDF addHTML PlugIn
 * Copyright (c) 2014 Diego Casorran
 *
 * Licensed under the MIT License.
 * http://opensource.org/licenses/mit-license
 */

(function (jsPDFAPI) {
<<<<<<< HEAD
	'use strict';

	/**
	 * Renders an HTML element to canvas object which added to the PDF
	 *
	 * This feature requires [html2canvas](https://github.com/niklasvh/html2canvas)
	 * or [rasterizeHTML](https://github.com/cburgmer/rasterizeHTML.js)
	 *
	 * @returns {jsPDF}
	 * @name addHTML
	 * @param element {Mixed} HTML Element, or anything supported by html2canvas.
	 * @param x {Number} starting X coordinate in jsPDF instance's declared units.
	 * @param y {Number} starting Y coordinate in jsPDF instance's declared units.
	 * @param options {Object} Additional options, check the code below.
	 * @param callback {Function} to call when the rendering has finished.
	 * NOTE: Every parameter is optional except 'element' and 'callback', in such
	 *       case the image is positioned at 0x0 covering the whole PDF document
	 *       size. Ie, to easily take screenshots of webpages saving them to PDF.
	 * @deprecated This is being replace with a vector-supporting API. See
	 * [this link](https://cdn.rawgit.com/MrRio/jsPDF/master/examples/html2pdf/showcase_supported_html.html)
	 */
	jsPDFAPI.addHTML = function (element, x, y, options, callback) {
		'use strict';

		if(typeof html2canvas === 'undefined' && typeof rasterizeHTML === 'undefined')
			throw new Error('You need either '
				+'https://github.com/niklasvh/html2canvas'
				+' or https://github.com/cburgmer/rasterizeHTML.js');

		if(typeof x !== 'number') {
			options = x;
			callback = y;
		}

		if(typeof options === 'function') {
			callback = options;
			options = null;
		}

		var I = this.internal, K = I.scaleFactor, W = I.pageSize.getWidth(), H = I.pageSize.getHeight();

		options = options || {};
		options.onrendered = function(obj) {
			x = parseInt(x) || 0;
			y = parseInt(y) || 0;
			var dim = options.dim || {};
			var h = dim.h || 0;
			var w = dim.w || Math.min(W,obj.width/K) - x;

			var format = 'JPEG';
			if(options.format)
				format = options.format;

			if(obj.height > H && options.pagesplit) {
				var crop = function() {
					var cy = 0;
					while(1) {
						var canvas = document.createElement('canvas');
						canvas.width = Math.min(W*K,obj.width);
						canvas.height = Math.min(H*K,obj.height-cy);
						var ctx = canvas.getContext('2d');
						ctx.drawImage(obj,0,cy,obj.width,canvas.height,0,0,canvas.width,canvas.height);
						var args = [canvas, x,cy?0:y,canvas.width/K,canvas.height/K, format,null,'SLOW'];
						this.addImage.apply(this, args);
						cy += canvas.height;
						if(cy >= obj.height) break;
						this.addPage();
					}
					callback(w,cy,null,args);
				}.bind(this);
				if(obj.nodeName === 'CANVAS') {
					var img = new Image();
					img.onload = crop;
					img.src = obj.toDataURL("image/png");
					obj = img;
				} else {
					crop();
				}
			} else {
				var alias = Math.random().toString(35);
				var args = [obj, x,y,w,h, format,alias,'SLOW'];

				this.addImage.apply(this, args);

				callback(w,h,alias,args);
			}
		}.bind(this);

		if(typeof html2canvas !== 'undefined' && !options.rstz) {
			return html2canvas(element, options);
		}

		if(typeof rasterizeHTML !== 'undefined') {
			var meth = 'drawDocument';
			if(typeof element === 'string') {
				meth = /^http/.test(element) ? 'drawURL' : 'drawHTML';
			}
			options.width = options.width || (W*K);
			return rasterizeHTML[meth](element, void 0, options).then(function(r) {
				options.onrendered(r.image);
			}, function(e) {
				callback(null,e);
			});
		}

		return null;
	};
=======
    'use strict';

    /**
     * Renders an HTML element to canvas object which added to the PDF
     *
     * This feature requires [html2canvas](https://github.com/niklasvh/html2canvas)
     * or [rasterizeHTML](https://github.com/cburgmer/rasterizeHTML.js)
     *
     * @returns {jsPDF}
     * @name addHTML
     * @param element {Mixed} HTML Element, or anything supported by html2canvas.
     * @param x {Number} starting X coordinate in jsPDF instance's declared units.
     * @param y {Number} starting Y coordinate in jsPDF instance's declared units.
     * @param options {Object} Additional options, check the code below.
     * @param callback {Function} to call when the rendering has finished.
     * NOTE: Every parameter is optional except 'element' and 'callback', in such
     *       case the image is positioned at 0x0 covering the whole PDF document
     *       size. Ie, to easily take screenshots of webpages saving them to PDF.
     * @deprecated This is being replace with a vector-supporting API. See
     * [this link](https://cdn.rawgit.com/MrRio/jsPDF/master/examples/html2pdf/showcase_supported_html.html)
     */
    jsPDFAPI.addHTML = function (element, x, y, options, callback) {
        'use strict';

        if(typeof html2canvas === 'undefined' && typeof rasterizeHTML === 'undefined')
            throw new Error('You need either '
                +'https://github.com/niklasvh/html2canvas'
                +' or https://github.com/cburgmer/rasterizeHTML.js');

        if(typeof x !== 'number') {
            options = x;
            callback = y;
        }

        if(typeof options === 'function') {
            callback = options;
            options = null;
        }


        if(typeof callback !== 'function') {
            callback = function () {};
        }

        var I = this.internal, K = I.scaleFactor, W = I.pageSize.width, H = I.pageSize.height;

        options = options || {};
        options.onrendered = function(obj) {
            x = parseInt(x) || 0;
            y = parseInt(y) || 0;
            var dim = options.dim || {};
            var margin = Object.assign({top: 0, right: 0, bottom: 0, left: 0, useFor: 'content'}, options.margin);
            var h = dim.h || Math.min(H,obj.height/K);
            var w = dim.w || Math.min(W,obj.width/K) - x;

            var format = options.format || 'JPEG';
            var imageCompression = options.imageCompression || 'SLOW';
            
            var notFittingHeight = obj.height > (H - margin.top - margin.bottom);

            if(notFittingHeight && options.pagesplit) {
                var cropArea = function (parmObj, parmX, parmY, parmWidth, parmHeight) {
                    var canvas = document.createElement('canvas');
                    canvas.height = parmHeight;
                    canvas.width = parmWidth;
                    var ctx = canvas.getContext('2d');
                    ctx.mozImageSmoothingEnabled = false;
                    ctx.webkitImageSmoothingEnabled = false;
                    ctx.msImageSmoothingEnabled = false;
                    ctx.imageSmoothingEnabled = false;
                    ctx.fillStyle = options.backgroundColor || '#ffffff';
                    ctx.fillRect(0,0,parmWidth,parmHeight);
                    ctx.drawImage(parmObj,parmX,parmY,parmWidth,parmHeight,0,0,parmWidth,parmHeight);
                    return canvas;
                }
                var crop = function() {
                    var cy = 0;
                    var cx = 0;
                    var position = {};
                    var isOverWide = false;
                    var width; 
                    var height; 
                    while(1) {
                        cx = 0;
                        position.top = (cy !== 0) ? margin.top: y;
                        position.left = (cy !== 0) ? margin.left: x;
                        isOverWide = (W - margin.left - margin.right)*K < obj.width;
                        if (margin.useFor === "content") {
                            if (cy === 0) {
                                width = Math.min((W - margin.left)*K,obj.width);
                                height = Math.min((H - margin.top)*K,obj.height - cy);
                            } else {
                                width = Math.min((W)*K,obj.width);
                                height = Math.min((H)*K,obj.height - cy);
                                position.top = 0;
                            }
                        } else {
                            width = Math.min((W - margin.left - margin.right)*K,obj.width);
                            height = Math.min((H - margin.bottom - margin.top)*K,obj.height - cy);
                        }
                        if (isOverWide) {
                            while (1) {
                                if (margin.useFor === "content") {
                                    if (cx === 0) {
                                        width = Math.min((W - margin.left)*K,obj.width);
                                    } else {
                                        width = Math.min((W)*K,obj.width - cx);
                                        position.left = 0;
                                    }
                                }
                                var canvas = cropArea(obj, cx, cy, width, height);
                                var args = [canvas, position.left,position.top,canvas.width/K,canvas.height/K, format,null,imageCompression];
                                this.addImage.apply(this, args);
                                cx += width;
                                if (cx >= obj.width) {
                                    break;
                                }
                                this.addPage();    
                            }
                        } else {
                            var canvas = cropArea(obj, 0, cy, width, height);
                            var args = [canvas, position.left,position.top,canvas.width/K,canvas.height/K, format,null,imageCompression];
                            this.addImage.apply(this, args);
                        }
                        cy += height;
                        if(cy >= obj.height) {
                            break;
                        }
                        this.addPage();
                    }
                    callback(w,cy,null,args);
                }.bind(this);
                if(obj.nodeName === 'CANVAS') {
                    var img = new Image();
                    img.onload = crop;
                    img.src = obj.toDataURL("image/png");
                    obj = img;
                } else {
                    crop();
                }
            } else {
                var alias = Math.random().toString(35);
                var args = [obj, x,y,w,h, format,alias,imageCompression];

                this.addImage.apply(this, args);

                callback(w,h,alias,args);
            }
        }.bind(this);

        if(typeof html2canvas !== 'undefined' && !options.rstz) {
            return html2canvas(element, options);
        }

        if(typeof rasterizeHTML !== 'undefined') {
            var meth = 'drawDocument';
            if(typeof element === 'string') {
                meth = /^http/.test(element) ? 'drawURL' : 'drawHTML';
            }
            options.width = options.width || (W*K);
            return rasterizeHTML[meth](element, void 0, options).then(function(r) {
                options.onrendered(r.image);
            }, function(e) {
                callback(null,e);
            });
        }

        return null;
    };
>>>>>>> 2e898a85
})(jsPDF.API);<|MERGE_RESOLUTION|>--- conflicted
+++ resolved
@@ -7,115 +7,6 @@
  */
 
 (function (jsPDFAPI) {
-<<<<<<< HEAD
-	'use strict';
-
-	/**
-	 * Renders an HTML element to canvas object which added to the PDF
-	 *
-	 * This feature requires [html2canvas](https://github.com/niklasvh/html2canvas)
-	 * or [rasterizeHTML](https://github.com/cburgmer/rasterizeHTML.js)
-	 *
-	 * @returns {jsPDF}
-	 * @name addHTML
-	 * @param element {Mixed} HTML Element, or anything supported by html2canvas.
-	 * @param x {Number} starting X coordinate in jsPDF instance's declared units.
-	 * @param y {Number} starting Y coordinate in jsPDF instance's declared units.
-	 * @param options {Object} Additional options, check the code below.
-	 * @param callback {Function} to call when the rendering has finished.
-	 * NOTE: Every parameter is optional except 'element' and 'callback', in such
-	 *       case the image is positioned at 0x0 covering the whole PDF document
-	 *       size. Ie, to easily take screenshots of webpages saving them to PDF.
-	 * @deprecated This is being replace with a vector-supporting API. See
-	 * [this link](https://cdn.rawgit.com/MrRio/jsPDF/master/examples/html2pdf/showcase_supported_html.html)
-	 */
-	jsPDFAPI.addHTML = function (element, x, y, options, callback) {
-		'use strict';
-
-		if(typeof html2canvas === 'undefined' && typeof rasterizeHTML === 'undefined')
-			throw new Error('You need either '
-				+'https://github.com/niklasvh/html2canvas'
-				+' or https://github.com/cburgmer/rasterizeHTML.js');
-
-		if(typeof x !== 'number') {
-			options = x;
-			callback = y;
-		}
-
-		if(typeof options === 'function') {
-			callback = options;
-			options = null;
-		}
-
-		var I = this.internal, K = I.scaleFactor, W = I.pageSize.getWidth(), H = I.pageSize.getHeight();
-
-		options = options || {};
-		options.onrendered = function(obj) {
-			x = parseInt(x) || 0;
-			y = parseInt(y) || 0;
-			var dim = options.dim || {};
-			var h = dim.h || 0;
-			var w = dim.w || Math.min(W,obj.width/K) - x;
-
-			var format = 'JPEG';
-			if(options.format)
-				format = options.format;
-
-			if(obj.height > H && options.pagesplit) {
-				var crop = function() {
-					var cy = 0;
-					while(1) {
-						var canvas = document.createElement('canvas');
-						canvas.width = Math.min(W*K,obj.width);
-						canvas.height = Math.min(H*K,obj.height-cy);
-						var ctx = canvas.getContext('2d');
-						ctx.drawImage(obj,0,cy,obj.width,canvas.height,0,0,canvas.width,canvas.height);
-						var args = [canvas, x,cy?0:y,canvas.width/K,canvas.height/K, format,null,'SLOW'];
-						this.addImage.apply(this, args);
-						cy += canvas.height;
-						if(cy >= obj.height) break;
-						this.addPage();
-					}
-					callback(w,cy,null,args);
-				}.bind(this);
-				if(obj.nodeName === 'CANVAS') {
-					var img = new Image();
-					img.onload = crop;
-					img.src = obj.toDataURL("image/png");
-					obj = img;
-				} else {
-					crop();
-				}
-			} else {
-				var alias = Math.random().toString(35);
-				var args = [obj, x,y,w,h, format,alias,'SLOW'];
-
-				this.addImage.apply(this, args);
-
-				callback(w,h,alias,args);
-			}
-		}.bind(this);
-
-		if(typeof html2canvas !== 'undefined' && !options.rstz) {
-			return html2canvas(element, options);
-		}
-
-		if(typeof rasterizeHTML !== 'undefined') {
-			var meth = 'drawDocument';
-			if(typeof element === 'string') {
-				meth = /^http/.test(element) ? 'drawURL' : 'drawHTML';
-			}
-			options.width = options.width || (W*K);
-			return rasterizeHTML[meth](element, void 0, options).then(function(r) {
-				options.onrendered(r.image);
-			}, function(e) {
-				callback(null,e);
-			});
-		}
-
-		return null;
-	};
-=======
     'use strict';
 
     /**
@@ -160,7 +51,7 @@
             callback = function () {};
         }
 
-        var I = this.internal, K = I.scaleFactor, W = I.pageSize.width, H = I.pageSize.height;
+        var I = this.internal, K = I.scaleFactor, W = I.pageSize.getWidth(), H = I.pageSize.getHeight();
 
         options = options || {};
         options.onrendered = function(obj) {
@@ -285,5 +176,4 @@
 
         return null;
     };
->>>>>>> 2e898a85
 })(jsPDF.API);