--- conflicted
+++ resolved
@@ -669,7 +669,7 @@
                 throw new Error("Exception while creating AcroformDictionary");
             }
             scaleFactor = scope.internal.scaleFactor;
-            pageHeight = scope.internal.pageSize.height;
+            pageHeight = scope.internal.pageSize.getHeight();
 
             // The Object Number of the AcroForm Dictionary
             scope.internal.acroformPlugin.acroFormDictionaryRoot = new AcroFormDictionary();
@@ -1728,40 +1728,6 @@
             options.Ff = calculateFlagsOnOptions(options.Ff, opts, scope.internal.getPDFVersion());
             //options.hasAnnotation = true;
 
-<<<<<<< HEAD
-        if (Array.isArray(x)) {
-            x[0] = AcroForm.scale(x[0]);
-            x[1] = AcroForm.scale(x[1]);
-            x[2] = AcroForm.scale(x[2]);
-            x[3] = AcroForm.scale(x[3]);
-
-            coordinates.lowerLeft_X = x[0] || 0;
-            coordinates.lowerLeft_Y = (mmtopx.call(this, this.internal.pageSize.getHeight()) - x[3] - x[1]) || 0;
-            coordinates.upperRight_X = x[0] + x[2] || 0;
-            coordinates.upperRight_Y = (mmtopx.call(this, this.internal.pageSize.getHeight()) - x[1]) || 0;
-        } else {
-            x = AcroForm.scale(x);
-            y = AcroForm.scale(y);
-            w = AcroForm.scale(w);
-            h = AcroForm.scale(h);
-            coordinates.lowerLeft_X = x || 0;
-            coordinates.lowerLeft_Y = this.internal.pageSize.getHeight() - y || 0;
-            coordinates.upperRight_X = x + w || 0;
-            coordinates.upperRight_Y = this.internal.pageSize.getHeight() - y + h || 0;
-        }
-    } else {
-        // old method, that is fallback, if we can't get the pageheight, the coordinate-system starts from lower left
-        if (Array.isArray(x)) {
-            coordinates.lowerLeft_X = x[0] || 0;
-            coordinates.lowerLeft_Y = x[1] || 0;
-            coordinates.upperRight_X = x[0] + x[2] || 0;
-            coordinates.upperRight_Y = x[1] + x[3] || 0;
-        } else {
-            coordinates.lowerLeft_X = x || 0;
-            coordinates.lowerLeft_Y = y || 0;
-            coordinates.upperRight_X = x + w || 0;
-            coordinates.upperRight_Y = y + h || 0;
-=======
             // Add field
             putForm.call(this, options);
         };
@@ -1780,6 +1746,5 @@
             
             //backwardsCompatibility
             globalObj["AcroForm"] = {Appearance: AcroFormAppearance};
->>>>>>> 2e898a85
         }
 })(jsPDF.API, (typeof window !== "undefined" && window || typeof global !== "undefined" && global));