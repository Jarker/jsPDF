--- conflicted
+++ resolved
@@ -5,219 +5,6 @@
  */
 
 (function (global) {
-<<<<<<< HEAD
-	var b64 = 'ABCDEFGHIJKLMNOPQRSTUVWXYZabcdefghijklmnopqrstuvwxyz0123456789+/=';
-
-	if (typeof global.btoa === 'undefined') {
-		global.btoa = function(data) {
-			//  discuss at: http://phpjs.org/functions/base64_encode/
-			// original by: Tyler Akins (http://rumkin.com)
-			// improved by: Bayron Guevara
-			// improved by: Thunder.m
-			// improved by: Kevin van Zonneveld (http://kevin.vanzonneveld.net)
-			// improved by: Kevin van Zonneveld (http://kevin.vanzonneveld.net)
-			// improved by: Rafal Kukawski (http://kukawski.pl)
-			// bugfixed by: Pellentesque Malesuada
-			//   example 1: base64_encode('Kevin van Zonneveld');
-			//   returns 1: 'S2V2aW4gdmFuIFpvbm5ldmVsZA=='
-
-			var o1,o2,o3,h1,h2,h3,h4,bits,i = 0,ac = 0,enc = '',tmp_arr = [];
-
-			if (!data) {
-				return data;
-			}
-
-			do { // pack three octets into four hexets
-				o1 = data.charCodeAt(i++);
-				o2 = data.charCodeAt(i++);
-				o3 = data.charCodeAt(i++);
-
-				bits = o1 << 16 | o2 << 8 | o3;
-
-				h1 = bits >> 18 & 0x3f;
-				h2 = bits >> 12 & 0x3f;
-				h3 = bits >> 6 & 0x3f;
-				h4 = bits & 0x3f;
-
-				// use hexets to index into b64, and append result to encoded string
-				tmp_arr[ac++] = b64.charAt(h1) + b64.charAt(h2) + b64.charAt(h3) + b64.charAt(h4);
-			} while (i < data.length);
-
-			enc = tmp_arr.join('');
-
-			var r = data.length % 3;
-
-			return (r ? enc.slice(0, r - 3) : enc) + '==='.slice(r || 3);
-		};
-	}
-
-	if (typeof global.atob === 'undefined') {
-		global.atob = function(data) {
-			//  discuss at: http://phpjs.org/functions/base64_decode/
-			// original by: Tyler Akins (http://rumkin.com)
-			// improved by: Thunder.m
-			// improved by: Kevin van Zonneveld (http://kevin.vanzonneveld.net)
-			// improved by: Kevin van Zonneveld (http://kevin.vanzonneveld.net)
-			//    input by: Aman Gupta
-			//    input by: Brett Zamir (http://brett-zamir.me)
-			// bugfixed by: Onno Marsman
-			// bugfixed by: Pellentesque Malesuada
-			// bugfixed by: Kevin van Zonneveld (http://kevin.vanzonneveld.net)
-			//   example 1: base64_decode('S2V2aW4gdmFuIFpvbm5ldmVsZA==');
-			//   returns 1: 'Kevin van Zonneveld'
-
-			var o1,o2,o3,h1,h2,h3,h4,bits,i = 0,ac = 0,dec = '',tmp_arr = [];
-
-			if (!data) {
-				return data;
-			}
-
-			data += '';
-
-			do { // unpack four hexets into three octets using index points in b64
-				h1 = b64.indexOf(data.charAt(i++));
-				h2 = b64.indexOf(data.charAt(i++));
-				h3 = b64.indexOf(data.charAt(i++));
-				h4 = b64.indexOf(data.charAt(i++));
-
-				bits = h1 << 18 | h2 << 12 | h3 << 6 | h4;
-
-				o1 = bits >> 16 & 0xff;
-				o2 = bits >> 8 & 0xff;
-				o3 = bits & 0xff;
-
-				if (h3 == 64) {
-					tmp_arr[ac++] = String.fromCharCode(o1);
-				} else if (h4 == 64) {
-					tmp_arr[ac++] = String.fromCharCode(o1, o2);
-				} else {
-					tmp_arr[ac++] = String.fromCharCode(o1, o2, o3);
-				}
-			} while (i < data.length);
-
-			dec = tmp_arr.join('');
-
-			return dec;
-		};
-	}
-
-	if (!Array.prototype.map) {
-		Array.prototype.map = function(fun /*, thisArg */) {
-			if (this === void 0 || this === null || typeof fun !== "function")
-				throw new TypeError();
-
-			var t = Object(this), len = t.length >>> 0, res = new Array(len);
-			var thisArg = arguments.length > 1 ? arguments[1] : void 0;
-			for (var i = 0; i < len; i++) {
-				// NOTE: Absolute correctness would demand Object.defineProperty
-				//       be used.  But this method is fairly new, and failure is
-				//       possible only if Object.prototype or Array.prototype
-				//       has a property |i| (very unlikely), so use a less-correct
-				//       but more portable alternative.
-				if (i in t)
-					res[i] = fun.call(thisArg, t[i], i, t);
-			}
-
-			return res;
-		};
-	}
-
-
-	if(!Array.isArray) {
-		Array.isArray = function(arg) {
-			return Object.prototype.toString.call(arg) === '[object Array]';
-		};
-	}
-
-	if (!Array.prototype.forEach) {
-		Array.prototype.forEach = function(fun, thisArg) {
-			"use strict";
-
-			if (this === void 0 || this === null || typeof fun !== "function")
-				throw new TypeError();
-
-			var t = Object(this), len = t.length >>> 0;
-			for (var i = 0; i < len; i++) {
-				if (i in t)
-					fun.call(thisArg, t[i], i, t);
-			}
-		};
-	}
-
-	if (!Object.keys) {
-		Object.keys = (function () {
-			'use strict';
-
-			var hasOwnProperty = Object.prototype.hasOwnProperty,
-				hasDontEnumBug = !({toString: null}).propertyIsEnumerable('toString'),
-				dontEnums = ['toString','toLocaleString','valueOf','hasOwnProperty',
-					'isPrototypeOf','propertyIsEnumerable','constructor'],
-				dontEnumsLength = dontEnums.length;
-
-			return function (obj) {
-				if (typeof obj !== 'object' && (typeof obj !== 'function' || obj === null)) {
-					throw new TypeError();
-				}
-				var result = [], prop, i;
-
-				for (prop in obj) {
-					if (hasOwnProperty.call(obj, prop)) {
-						result.push(prop);
-					}
-				}
-
-				if (hasDontEnumBug) {
-					for (i = 0; i < dontEnumsLength; i++) {
-						if (hasOwnProperty.call(obj, dontEnums[i])) {
-							result.push(dontEnums[i]);
-						}
-					}
-				}
-				return result;
-			};
-		}());
-	}
-
-	if (!String.prototype.trim) {
-		String.prototype.trim = function () {
-			return this.replace(/^\s+|\s+$/g, '');
-		};
-	}
-	if (!String.prototype.trimLeft) {
-		String.prototype.trimLeft = function() {
-			return this.replace(/^\s+/g, "");
-		};
-	}
-	if (!String.prototype.trimRight) {
-		String.prototype.trimRight = function() {
-			return this.replace(/\s+$/g, "");
-		};
-	}
-	//https://developer.mozilla.org/de/docs/Web/JavaScript/Reference/Global_Objects/Object/assign
-	if (typeof Object.assign != 'function') {
-	  Object.assign = function(target) {
-	    'use strict';
-	    if (target == null) {
-	      throw new TypeError('Cannot convert undefined or null to object');
-	    }
-
-	    target = Object(target);
-	    for (var index = 1; index < arguments.length; index++) {
-	      var source = arguments[index];
-	      if (source != null) {
-		for (var key in source) {
-		  if (Object.prototype.hasOwnProperty.call(source, key)) {
-		    target[key] = source[key];
-		  }
-		}
-	      }
-	    }
-	    return target;
-	  };
-	}
-})(typeof self !== "undefined" && self || typeof window !== "undefined" && window || this);
-=======
-    
     if (typeof global.console !== "object") {
         // Console-polyfill. MIT license.
         // https://github.com/paulmillr/console-polyfill
@@ -407,6 +194,7 @@
         }());
     }
     
+    //https://developer.mozilla.org/de/docs/Web/JavaScript/Reference/Global_Objects/Object/assign
     if (typeof Object.assign != 'function') {
           Object.assign = function(target) {
             'use strict';
@@ -448,5 +236,4 @@
 }(typeof self !== "undefined" && self || typeof window !== "undefined" && window || typeof global !== "undefined" && global ||  Function('return typeof this === "object" && this.content')() || Function('return this')()));
 // `self` is undefined in Firefox for Android content script context
 // while `this` is nsIContentFrameMessageManager
-// with an attribute `content` that corresponds to the window
->>>>>>> 267f8d20
+// with an attribute `content` that corresponds to the window