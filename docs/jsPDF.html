--- conflicted
+++ resolved
@@ -1,312 +1,312 @@
-<!DOCTYPE html>
-<html lang="en">
-<head>
-    <meta charset="utf-8">
-    <title>jsPDF - Documentation</title>
-
-    <script src="scripts/prettify/prettify.js"></script>
-    <script src="scripts/prettify/lang-css.js"></script>
-    <!--[if lt IE 9]>
-      <script src="//html5shiv.googlecode.com/svn/trunk/html5.js"></script>
-    <![endif]-->
-    <link type="text/css" rel="stylesheet" href="styles/prettify.css">
-    <link type="text/css" rel="stylesheet" href="styles/jsdoc.css">
-</head>
-<body>
-
-<input type="checkbox" id="nav-trigger" class="nav-trigger" />
-<label for="nav-trigger" class="navicon-button x">
-  <div class="navicon"></div>
-</label>
-
-<label for="nav-trigger" class="overlay"></label>
-
-<nav>
-    <h2><a href="index.html">Home</a></h2><h3>Classes</h3><ul><li><a href="jsPDF.html">jsPDF</a></li></ul><h3>Global</h3><ul><li><a href="global.html#addFont">addFont</a></li><li><a href="global.html#addHTML">addHTML</a></li><li><a href="global.html#addMetadata">addMetadata</a></li><li><a href="global.html#addPage">addPage</a></li><li><a href="global.html#autoPrint">autoPrint</a></li><li><a href="global.html#CapJoinStyles">CapJoinStyles</a></li><li><a href="global.html#circle">circle</a></li><li><a href="global.html#ellipse">ellipse</a></li><li><a href="global.html#getFontList">getFontList</a></li><li><a href="global.html#lines">lines</a></li><li><a href="global.html#lstext">lstext</a></li><li><a href="global.html#output">output</a></li><li><a href="global.html#rect">rect</a></li><li><a href="global.html#roundedRect">roundedRect</a></li><li><a href="global.html#save">save</a></li><li><a href="global.html#setDisplayMode">setDisplayMode</a></li><li><a href="global.html#setDrawColor">setDrawColor</a></li><li><a href="global.html#setFillColor">setFillColor</a></li><li><a href="global.html#setFont">setFont</a></li><li><a href="global.html#setFontSize">setFontSize</a></li><li><a href="global.html#setFontStyle">setFontStyle</a></li><li><a href="global.html#setLineCap">setLineCap</a></li><li><a href="global.html#setLineJoin">setLineJoin</a></li><li><a href="global.html#setLineWidth">setLineWidth</a></li><li><a href="global.html#setPage">setPage</a></li><li><a href="global.html#setProperties">setProperties</a></li><li><a href="global.html#setTextColor">setTextColor</a></li><li><a href="global.html#text">text</a></li><li><a href="global.html#triangle">triangle</a></li><li><a href="global.html#viewerPreferences">viewerPreferences</a></li></ul>
-</nav>
-
-<div id="main">
-    
-    <h1 class="page-title">jsPDF</h1>
-    
-
-    
-
-
-
-
-<section>
-
-<header>
-    
-        <h2>
-        jsPDF
-        </h2>
-        
-    
-</header>
-
-<article>
-    <div class="container-overview">
-    
-        
-
-    
-
-    <h4 class="name" id="jsPDF"><span class="type-signature"></span>new jsPDF<span class="signature">(orientation, unit, format)</span><span class="type-signature"> &rarr; {<a href="jsPDF.html">jsPDF</a>}</span></h4>
-
-    
-
-
-
-
-<dl class="details">
-
-    
-    <dt class="tag-source">Source:</dt>
-    <dd class="tag-source"><ul class="dummy"><li>
-        <a href="jspdf.js.html">jspdf.js</a>, <a href="jspdf.js.html#line47">line 47</a>
-    </li></ul></dd>
-    
-
-    
-
-    
-
-    
-
-    
-
-    
-
-    
-
-    
-
-    
-
-    
-
-    
-
-    
-
-    
-
-    
-
-    
-
-    
-</dl>
-
-
-
-
-
-<div class="description">
+<!DOCTYPE html>
+<html lang="en">
+<head>
+    <meta charset="utf-8">
+    <title>jsPDF - Documentation</title>
+
+    <script src="scripts/prettify/prettify.js"></script>
+    <script src="scripts/prettify/lang-css.js"></script>
+    <!--[if lt IE 9]>
+      <script src="//html5shiv.googlecode.com/svn/trunk/html5.js"></script>
+    <![endif]-->
+    <link type="text/css" rel="stylesheet" href="styles/prettify.css">
+    <link type="text/css" rel="stylesheet" href="styles/jsdoc.css">
+</head>
+<body>
+
+<input type="checkbox" id="nav-trigger" class="nav-trigger" />
+<label for="nav-trigger" class="navicon-button x">
+  <div class="navicon"></div>
+</label>
+
+<label for="nav-trigger" class="overlay"></label>
+
+<nav>
+    <h2><a href="index.html">Home</a></h2><h3>Classes</h3><ul><li><a href="jsPDF.html">jsPDF</a></li></ul><h3>Global</h3><ul><li><a href="global.html#addFont">addFont</a></li><li><a href="global.html#addHTML">addHTML</a></li><li><a href="global.html#addMetadata">addMetadata</a></li><li><a href="global.html#addPage">addPage</a></li><li><a href="global.html#autoPrint">autoPrint</a></li><li><a href="global.html#CapJoinStyles">CapJoinStyles</a></li><li><a href="global.html#circle">circle</a></li><li><a href="global.html#ellipse">ellipse</a></li><li><a href="global.html#getFontList">getFontList</a></li><li><a href="global.html#lines">lines</a></li><li><a href="global.html#lstext">lstext</a></li><li><a href="global.html#output">output</a></li><li><a href="global.html#rect">rect</a></li><li><a href="global.html#roundedRect">roundedRect</a></li><li><a href="global.html#save">save</a></li><li><a href="global.html#setDisplayMode">setDisplayMode</a></li><li><a href="global.html#setDrawColor">setDrawColor</a></li><li><a href="global.html#setFillColor">setFillColor</a></li><li><a href="global.html#setFont">setFont</a></li><li><a href="global.html#setFontSize">setFontSize</a></li><li><a href="global.html#setFontStyle">setFontStyle</a></li><li><a href="global.html#setLineCap">setLineCap</a></li><li><a href="global.html#setLineJoin">setLineJoin</a></li><li><a href="global.html#setLineWidth">setLineWidth</a></li><li><a href="global.html#setPage">setPage</a></li><li><a href="global.html#setProperties">setProperties</a></li><li><a href="global.html#setTextColor">setTextColor</a></li><li><a href="global.html#text">text</a></li><li><a href="global.html#triangle">triangle</a></li><li><a href="global.html#viewerPreferences">viewerPreferences</a></li></ul>
+</nav>
+
+<div id="main">
+    
+    <h1 class="page-title">jsPDF</h1>
+    
+
+    
+
+
+
+
+<section>
+
+<header>
+    
+        <h2>
+        jsPDF
+        </h2>
+        
+    
+</header>
+
+<article>
+    <div class="container-overview">
+    
+        
+
+    
+
+    <h4 class="name" id="jsPDF"><span class="type-signature"></span>new jsPDF<span class="signature">(orientation, unit, format)</span><span class="type-signature"> &rarr; {<a href="jsPDF.html">jsPDF</a>}</span></h4>
+
+    
+
+
+
+
+<dl class="details">
+
+    
+    <dt class="tag-source">Source:</dt>
+    <dd class="tag-source"><ul class="dummy"><li>
+        <a href="jspdf.js.html">jspdf.js</a>, <a href="jspdf.js.html#line47">line 47</a>
+    </li></ul></dd>
+    
+
+    
+
+    
+
+    
+
+    
+
+    
+
+    
+
+    
+
+    
+
+    
+
+    
+
+    
+
+    
+
+    
+
+    
+
+    
+</dl>
+
+
+
+
+
+<div class="description">
     <p>If the first parameter (orientation) is an object, it will be interpreted as an object of named parameters</p>
 <pre class="prettyprint source"><code>{
  orientation: 'p',
  unit: 'mm',
  format: 'a4',
  hotfixes: [] // an array of hotfix strings to enable
-}</code></pre>
-</div>
-
-
-
-
-
-
-
-
-
-
-
-    <h5>Parameters:</h5>
-    
-
-<table class="params">
-    <thead>
-    <tr>
-        
-        <th>Name</th>
-        
-
-        <th>Type</th>
-
-        
-
-        
-
-        <th class="last">Description</th>
-    </tr>
-    </thead>
-
-    <tbody>
-    
-
-        <tr>
-            
-                <td class="name"><code>orientation</code></td>
-            
-
-            <td class="type">
-            
-            </td>
-
-            
-
-            
-
+}</code></pre>
+</div>
+
+
+
+
+
+
+
+
+
+
+
+    <h5>Parameters:</h5>
+    
+
+<table class="params">
+    <thead>
+    <tr>
+        
+        <th>Name</th>
+        
+
+        <th>Type</th>
+
+        
+
+        
+
+        <th class="last">Description</th>
+    </tr>
+    </thead>
+
+    <tbody>
+    
+
+        <tr>
+            
+                <td class="name"><code>orientation</code></td>
+            
+
+            <td class="type">
+            
+            </td>
+
+            
+
+            
+
             <td class="description last"><p>One of &quot;portrait&quot; or &quot;landscape&quot; (or shortcuts &quot;p&quot; (Default), &quot;l&quot;) <br />
-Can also be an options object.</p></td>
-        </tr>
-
-    
-
-        <tr>
-            
-                <td class="name"><code>unit</code></td>
-            
-
-            <td class="type">
-            
-            </td>
-
-            
-
-            
-
+Can also be an options object.</p></td>
+        </tr>
+
+    
+
+        <tr>
+            
+                <td class="name"><code>unit</code></td>
+            
+
+            <td class="type">
+            
+            </td>
+
+            
+
+            
+
             <td class="description last"><p>Measurement unit to be used when coordinates are specified.
-                   One of &quot;pt&quot; (points), &quot;mm&quot; (Default), &quot;cm&quot;, &quot;in&quot;</p></td>
-        </tr>
-
-    
-
-        <tr>
-            
-                <td class="name"><code>format</code></td>
-            
-
-            <td class="type">
-            
-            </td>
-
-            
-
-            
-
-            <td class="description last"><p>One of 'pageFormats' as shown below, default: a4</p></td>
-        </tr>
-
-    
-    </tbody>
-</table>
-
-
-
-
-
-
-
-
-
-
-
-
-
-
-<h5>Returns:</h5>
-
-        
-
-
-<dl class="param-type">
-    <dt>
-        Type
-    </dt>
-    <dd>
-        
-<span class="param-type"><a href="jsPDF.html">jsPDF</a></span>
-
-
-    </dd>
-</dl>
-
-    
-
-
-    
-    </div>
-
-    
-
-    
-
-    
-
-     
-
-    
-
-    
-        <h3 class="subsection-title">Members</h3>
-
-        
-            
-<h4 class="name" id=".API"><span class="type-signature">(static) </span>API<span class="type-signature"></span></h4>
-
-
-
-
-
-<dl class="details">
-
-    
-    <dt class="tag-source">Source:</dt>
-    <dd class="tag-source"><ul class="dummy"><li>
-        <a href="jspdf.js.html">jspdf.js</a>, <a href="jspdf.js.html#line2244">line 2244</a>
-    </li></ul></dd>
-    
-
-    
-
-    
-
-    
-
-    
-
-    
-
-    
-
-    
-
-    
-
-    
-
-    
-
-    
-
-    
-
-    
-
-    
-
-    
-</dl>
-
-
-
-
-
-<div class="description">
+                   One of &quot;pt&quot; (points), &quot;mm&quot; (Default), &quot;cm&quot;, &quot;in&quot;</p></td>
+        </tr>
+
+    
+
+        <tr>
+            
+                <td class="name"><code>format</code></td>
+            
+
+            <td class="type">
+            
+            </td>
+
+            
+
+            
+
+            <td class="description last"><p>One of 'pageFormats' as shown below, default: a4</p></td>
+        </tr>
+
+    
+    </tbody>
+</table>
+
+
+
+
+
+
+
+
+
+
+
+
+
+
+<h5>Returns:</h5>
+
+        
+
+
+<dl class="param-type">
+    <dt>
+        Type
+    </dt>
+    <dd>
+        
+<span class="param-type"><a href="jsPDF.html">jsPDF</a></span>
+
+
+    </dd>
+</dl>
+
+    
+
+
+    
+    </div>
+
+    
+
+    
+
+    
+
+     
+
+    
+
+    
+        <h3 class="subsection-title">Members</h3>
+
+        
+            
+<h4 class="name" id=".API"><span class="type-signature">(static) </span>API<span class="type-signature"></span></h4>
+
+
+
+
+
+<dl class="details">
+
+    
+    <dt class="tag-source">Source:</dt>
+    <dd class="tag-source"><ul class="dummy"><li>
+        <a href="jspdf.js.html">jspdf.js</a>, <a href="jspdf.js.html#line2244">line 2244</a>
+    </li></ul></dd>
+    
+
+    
+
+    
+
+    
+
+    
+
+    
+
+    
+
+    
+
+    
+
+    
+
+    
+
+    
+
+    
+
+    
+
+    
+
+    
+</dl>
+
+
+
+
+
+<div class="description">
     <p>jsPDF.API is a STATIC property of jsPDF class.
 jsPDF.API is an object you can add methods and properties to.
 The methods / properties you add will show up in new jsPDF objects.</p>
@@ -314,17 +314,17 @@
 callbacks to this object. These will be reassigned to all new instances of jsPDF.
 Examples:
 jsPDF.API.events['initialized'] = function(){ 'this' is API object }
-jsPDF.API.events['addFont'] = function(added_font_object){ 'this' is API object }</p>
-</div>
-
-
-
-
-
-
-
-    <h5>Example</h5>
-    
+jsPDF.API.events['addFont'] = function(added_font_object){ 'this' is API object }</p>
+</div>
+
+
+
+
+
+
+
+    <h5>Example</h5>
+    
     <pre class="prettyprint"><code>jsPDF.API.mymethod = function(){
   // 'this' will be ref to internal API object. see jsPDF source
   // , so you can refer to built-in methods like so:
@@ -332,38 +332,34 @@
   //     this.text(....)
 }
 var pdfdoc = new jsPDF()
-pdfdoc.mymethod() // &lt;- !!!!!!</code></pre>
-
-
-
-        
-    
-
-    
-
-    
-
-    
-</article>
-
-</section>
-
-
-
-
-</div>
-
-<br class="clear">
-
-<footer>
-<<<<<<< HEAD
-    Documentation generated by <a href="https://github.com/jsdoc3/jsdoc">JSDoc 3.5.5</a> on Thu Sep 14 2017 20:22:09 GMT+0100 (BST) using the <a href="https://github.com/clenemt/docdash">docdash</a> theme.
-=======
-    Documentation generated by <a href="https://github.com/jsdoc3/jsdoc">JSDoc 3.5.5</a> on Thu Sep 14 2017 20:34:44 GMT+0100 (BST) using the <a href="https://github.com/clenemt/docdash">docdash</a> theme.
->>>>>>> 20661bfd
-</footer>
-
-<script>prettyPrint();</script>
-<script src="scripts/linenumber.js"></script>
-</body>
+pdfdoc.mymethod() // &lt;- !!!!!!</code></pre>
+
+
+
+        
+    
+
+    
+
+    
+
+    
+</article>
+
+</section>
+
+
+
+
+</div>
+
+<br class="clear">
+
+<footer>
+    Documentation generated by <a href="https://github.com/jsdoc3/jsdoc">JSDoc 3.5.5</a> on Thu Sep 14 2017 20:43:25 GMT+0100 (BST) using the <a href="https://github.com/clenemt/docdash">docdash</a> theme.
+</footer>
+
+<script>prettyPrint();</script>
+<script src="scripts/linenumber.js"></script>
+</body>
 </html>